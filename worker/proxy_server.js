--- conflicted
+++ resolved
@@ -41,9 +41,7 @@
 let dyadScreenshotClientContent = null;
 let htmlToImageContent = null;
 let dyadVisualEditorClientContent = null;
-<<<<<<< HEAD
 let dyadLogsContent = null;
-=======
 
 try {
   const htmlToImagePath = path.join(
@@ -64,7 +62,6 @@
   );
 }
 
->>>>>>> a4ab1a7f
 try {
   const stackTraceLibPath = path.join(
     __dirname,
