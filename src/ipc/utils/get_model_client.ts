--- conflicted
+++ resolved
@@ -1,11 +1,8 @@
 import { createOpenAI } from "@ai-sdk/openai";
 import { createGoogleGenerativeAI as createGoogle } from "@ai-sdk/google";
 import { createAnthropic } from "@ai-sdk/anthropic";
-<<<<<<< HEAD
 import { createXai } from "@ai-sdk/xai";
-=======
 import { createVertex as createGoogleVertex } from "@ai-sdk/google-vertex";
->>>>>>> 938595aa
 import { azure } from "@ai-sdk/azure";
 import { createOpenRouter } from "@openrouter/ai-sdk-provider";
 import { createOpenAICompatible } from "@ai-sdk/openai-compatible";
