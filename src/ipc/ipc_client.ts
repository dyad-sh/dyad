import type { IpcRenderer } from "electron";
import {
  type ChatSummary,
  ChatSummariesSchema,
  type UserSettings,
  type ContextPathResults,
  ChatSearchResultsSchema,
  AppSearchResultsSchema,
} from "../lib/schemas";
import type {
  AppOutput,
  Chat,
  ChatResponseEnd,
  ChatProblemsEvent,
  CreateAppParams,
  CreateAppResult,
  ListAppsResponse,
  NodeSystemInfo,
  Message,
  Version,
  SystemDebugInfo,
  LocalModel,
  TokenCountParams,
  TokenCountResult,
  ChatLogsData,
  BranchResult,
  LanguageModelProvider,
  LanguageModel,
  CreateCustomLanguageModelProviderParams,
  CreateCustomLanguageModelParams,
  DoesReleaseNoteExistParams,
  ApproveProposalResult,
  ImportAppResult,
  ImportAppParams,
  RenameBranchParams,
  UserBudgetInfo,
  CopyAppParams,
  App,
  ComponentSelection,
  AppUpgrade,
  ProblemReport,
  EditAppFileReturnType,
  GetAppEnvVarsParams,
  SetAppEnvVarsParams,
  ConnectToExistingVercelProjectParams,
  IsVercelProjectAvailableResponse,
  CreateVercelProjectParams,
  VercelDeployment,
  GetVercelDeploymentsParams,
  DisconnectVercelProjectParams,
  IsVercelProjectAvailableParams,
  SaveVercelAccessTokenParams,
  VercelProject,
  UpdateChatParams,
  FileAttachment,
  CreateNeonProjectParams,
  NeonProject,
  GetNeonProjectParams,
  GetNeonProjectResponse,
  RevertVersionResponse,
  RevertVersionParams,
  RespondToAppInputParams,
  PromptDto,
  CreatePromptParamsDto,
  UpdatePromptParamsDto,
  McpServerUpdate,
  CreateMcpServer,
  CloneRepoParams,
  SupabaseBranch,
  SetSupabaseAppProjectParams,
  SelectNodeFolderResult,
} from "./ipc_types";
import type { Template } from "../shared/templates";
import type {
  AppChatContext,
  AppSearchResult,
  ChatSearchResult,
  ProposalResult,
} from "@/lib/schemas";
import { showError } from "@/lib/toast";
import { DeepLinkData } from "./deep_link_data";

/**
 * Callbacks for chat stream events.
 * @interface
 */
export interface ChatStreamCallbacks {
  /**
   * Called when the chat stream receives an update.
   * @param {Message[]} messages - The updated list of messages.
   */
  onUpdate: (messages: Message[]) => void;
  /**
   * Called when the chat stream ends.
   * @param {ChatResponseEnd} response - The final response from the stream.
   */
  onEnd: (response: ChatResponseEnd) => void;
  /**
   * Called when an error occurs in the chat stream.
   * @param {string} error - The error message.
   */
  onError: (error: string) => void;
}

/**
 * Callbacks for app stream events.
 * @interface
 */
export interface AppStreamCallbacks {
  /**
   * Called when the app stream receives output.
   * @param {AppOutput} output - The output from the app.
   */
  onOutput: (output: AppOutput) => void;
}

/**
 * Data for GitHub device flow updates.
 * @interface
 */
export interface GitHubDeviceFlowUpdateData {
  /** The user code for the device flow. */
  userCode?: string;
  /** The verification URI for the device flow. */
  verificationUri?: string;
  /** A message related to the device flow update. */
  message?: string;
}

/**
 * Data for successful GitHub device flow authentication.
 * @interface
 */
export interface GitHubDeviceFlowSuccessData {
  /** A success message. */
  message?: string;
}

/**
 * Data for a GitHub device flow error.
 * @interface
 */
export interface GitHubDeviceFlowErrorData {
  /** The error message. */
  error: string;
}

interface DeleteCustomModelParams {
  /** The ID of the provider. */
  providerId: string;
  /** The API name of the model. */
  modelApiName: string;
}

/**
 * The IpcClient class provides a singleton interface for communicating with the main process via IPC.
 * It handles sending requests and managing stream callbacks.
 */
export class IpcClient {
  private static instance: IpcClient;
  private ipcRenderer: IpcRenderer;
  private chatStreams: Map<number, ChatStreamCallbacks>;
  private appStreams: Map<number, AppStreamCallbacks>;
  private helpStreams: Map<
    string,
    {
      onChunk: (delta: string) => void;
      onEnd: () => void;
      onError: (error: string) => void;
    }
  >;
  private mcpConsentHandlers: Map<string, (payload: any) => void>;
  private constructor() {
    this.ipcRenderer = (window as any).electron.ipcRenderer as IpcRenderer;
    this.chatStreams = new Map();
    this.appStreams = new Map();
    this.helpStreams = new Map();
    this.mcpConsentHandlers = new Map();
    // Set up listeners for stream events
    this.ipcRenderer.on("chat:response:chunk", (data) => {
      if (
        data &&
        typeof data === "object" &&
        "chatId" in data &&
        "messages" in data
      ) {
        const { chatId, messages } = data as {
          chatId: number;
          messages: Message[];
        };

        const callbacks = this.chatStreams.get(chatId);
        if (callbacks) {
          callbacks.onUpdate(messages);
        } else {
          console.warn(
            `[IPC] No callbacks found for chat ${chatId}`,
            this.chatStreams,
          );
        }
      } else {
        showError(new Error(`[IPC] Invalid chunk data received: ${data}`));
      }
    });

    this.ipcRenderer.on("app:output", (data) => {
      if (
        data &&
        typeof data === "object" &&
        "type" in data &&
        "message" in data &&
        "appId" in data
      ) {
        const { type, message, appId } = data as unknown as AppOutput;
        const callbacks = this.appStreams.get(appId);
        if (callbacks) {
          callbacks.onOutput({ type, message, appId, timestamp: Date.now() });
        }
      } else {
        showError(new Error(`[IPC] Invalid app output data received: ${data}`));
      }
    });

    this.ipcRenderer.on("chat:response:end", (payload) => {
      const { chatId } = payload as unknown as ChatResponseEnd;
      const callbacks = this.chatStreams.get(chatId);
      if (callbacks) {
        callbacks.onEnd(payload as unknown as ChatResponseEnd);
        console.debug("chat:response:end");
        this.chatStreams.delete(chatId);
      } else {
        console.error(
          new Error(
            `[IPC] No callbacks found for chat ${chatId} on stream end`,
          ),
        );
      }
    });

    this.ipcRenderer.on("chat:response:error", (payload) => {
      console.debug("chat:response:error");
      if (
        payload &&
        typeof payload === "object" &&
        "chatId" in payload &&
        "error" in payload
      ) {
        const { chatId, error } = payload as { chatId: number; error: string };
        const callbacks = this.chatStreams.get(chatId);
        if (callbacks) {
          callbacks.onError(error);
          this.chatStreams.delete(chatId);
        } else {
          console.warn(
            `[IPC] No callbacks found for chat ${chatId} on error`,
            this.chatStreams,
          );
        }
      } else {
        console.error("[IPC] Invalid error data received:", payload);
      }
    });

    // Help bot events
    this.ipcRenderer.on("help:chat:response:chunk", (data) => {
      if (
        data &&
        typeof data === "object" &&
        "sessionId" in data &&
        "delta" in data
      ) {
        const { sessionId, delta } = data as {
          sessionId: string;
          delta: string;
        };
        const callbacks = this.helpStreams.get(sessionId);
        if (callbacks) callbacks.onChunk(delta);
      }
    });

    this.ipcRenderer.on("help:chat:response:end", (data) => {
      if (data && typeof data === "object" && "sessionId" in data) {
        const { sessionId } = data as { sessionId: string };
        const callbacks = this.helpStreams.get(sessionId);
        if (callbacks) callbacks.onEnd();
        this.helpStreams.delete(sessionId);
      }
    });
    this.ipcRenderer.on("help:chat:response:error", (data) => {
      if (
        data &&
        typeof data === "object" &&
        "sessionId" in data &&
        "error" in data
      ) {
        const { sessionId, error } = data as {
          sessionId: string;
          error: string;
        };
        const callbacks = this.helpStreams.get(sessionId);
        if (callbacks) callbacks.onError(error);
        this.helpStreams.delete(sessionId);
      }
    });

    // MCP tool consent request from main
    this.ipcRenderer.on("mcp:tool-consent-request", (payload) => {
      const handler = this.mcpConsentHandlers.get("consent");
      if (handler) handler(payload);
    });
  }

  /**
   * Gets the singleton instance of the IpcClient.
   * @returns {IpcClient} The singleton instance.
   */
  public static getInstance(): IpcClient {
    if (!IpcClient.instance) {
      IpcClient.instance = new IpcClient();
    }
    return IpcClient.instance;
  }

  /**
   * Restarts the Dyad application.
   * @returns {Promise<void>}
   */
  public async restartDyad(): Promise<void> {
    await this.ipcRenderer.invoke("restart-dyad");
  }

  /**
   * Reloads the environment path.
   * @returns {Promise<void>}
   */
  public async reloadEnvPath(): Promise<void> {
    await this.ipcRenderer.invoke("reload-env-path");
  }

  /**
   * Creates a new app with an initial chat.
   * @param {CreateAppParams} params - The parameters for creating the app.
   * @returns {Promise<CreateAppResult>} The result of the app creation.
   */
  public async createApp(params: CreateAppParams): Promise<CreateAppResult> {
    return this.ipcRenderer.invoke("create-app", params);
  }

  /**
   * Gets an app by its ID.
   * @param {number} appId - The ID of the app.
   * @returns {Promise<App>} The app object.
   */
  public async getApp(appId: number): Promise<App> {
    return this.ipcRenderer.invoke("get-app", appId);
  }

  /**
   * Adds an app to favorites.
   * @param {number} appId - The ID of the app.
   * @returns {Promise<{ isFavorite: boolean }>} The favorite status.
   */
  public async addAppToFavorite(
    appId: number,
  ): Promise<{ isFavorite: boolean }> {
    try {
      const result = await this.ipcRenderer.invoke("add-to-favorite", {
        appId,
      });
      return result;
    } catch (error) {
      showError(error);
      throw error;
    }
  }

  /**
   * Gets the environment variables for an app.
   * @param {GetAppEnvVarsParams} params - The parameters for getting the environment variables.
   * @returns {Promise<{ key: string; value: string }[]>} The environment variables.
   */
  public async getAppEnvVars(
    params: GetAppEnvVarsParams,
  ): Promise<{ key: string; value: string }[]> {
    return this.ipcRenderer.invoke("get-app-env-vars", params);
  }

  /**
   * Sets the environment variables for an app.
   * @param {SetAppEnvVarsParams} params - The parameters for setting the environment variables.
   * @returns {Promise<void>}
   */
  public async setAppEnvVars(params: SetAppEnvVarsParams): Promise<void> {
    return this.ipcRenderer.invoke("set-app-env-vars", params);
  }

  /**
   * Gets a chat by its ID.
   * @param {number} chatId - The ID of the chat.
   * @returns {Promise<Chat>} The chat object.
   */
  public async getChat(chatId: number): Promise<Chat> {
    try {
      const data = await this.ipcRenderer.invoke("get-chat", chatId);
      return data;
    } catch (error) {
      showError(error);
      throw error;
    }
  }

  /**
   * Gets all chats for a given app.
   * @param {number} [appId] - The ID of the app.
   * @returns {Promise<ChatSummary[]>} A list of chat summaries.
   */
  public async getChats(appId?: number): Promise<ChatSummary[]> {
    try {
      const data = await this.ipcRenderer.invoke("get-chats", appId);
      return ChatSummariesSchema.parse(data);
    } catch (error) {
      showError(error);
      throw error;
    }
  }

  /**
   * Searches for chats within an app.
   * @param {number} appId - The ID of the app.
   * @param {string} query - The search query.
   * @returns {Promise<ChatSearchResult[]>} A list of chat search results.
   */
  public async searchChats(
    appId: number,
    query: string,
  ): Promise<ChatSearchResult[]> {
    try {
      const data = await this.ipcRenderer.invoke("search-chats", appId, query);
      return ChatSearchResultsSchema.parse(data);
    } catch (error) {
      showError(error);
      throw error;
    }
  }

  /**
   * Lists all apps.
   * @returns {Promise<ListAppsResponse>} A list of apps.
   */
  public async listApps(): Promise<ListAppsResponse> {
    return this.ipcRenderer.invoke("list-apps");
  }

  /**
   * Searches for apps by name.
   * @param {string} searchQuery - The search query.
   * @returns {Promise<AppSearchResult[]>} A list of app search results.
   */
  public async searchApps(searchQuery: string): Promise<AppSearchResult[]> {
    try {
      const data = await this.ipcRenderer.invoke("search-app", searchQuery);
      return AppSearchResultsSchema.parse(data);
    } catch (error) {
      showError(error);
      throw error;
    }
  }

  /**
   * Reads the content of a file in an app's directory.
   * @param {number} appId - The ID of the app.
   * @param {string} filePath - The path to the file.
   * @returns {Promise<string>} The content of the file.
   */
  public async readAppFile(appId: number, filePath: string): Promise<string> {
    return this.ipcRenderer.invoke("read-app-file", {
      appId,
      filePath,
    });
  }

  /**
   * Edits a file in an app's directory.
   * @param {number} appId - The ID of the app.
   * @param {string} filePath - The path to the file.
   * @param {string} content - The new content of the file.
   * @returns {Promise<EditAppFileReturnType>} The result of the file edit.
   */
  public async editAppFile(
    appId: number,
    filePath: string,
    content: string,
  ): Promise<EditAppFileReturnType> {
    return this.ipcRenderer.invoke("edit-app-file", {
      appId,
      filePath,
      content,
    });
  }

  /**
   * Streams a message to the main process and handles the response.
   * @param {string} prompt - The prompt for the message.
   * @param {object} options - The options for the message stream.
   * @param {ComponentSelection | null} options.selectedComponent - The selected component.
   * @param {number} options.chatId - The ID of the chat.
   * @param {boolean} [options.redo] - Whether to redo the message.
   * @param {FileAttachment[]} [options.attachments] - The file attachments for the message.
   * @param {(messages: Message[]) => void} options.onUpdate - The callback for stream updates.
   * @param {(response: ChatResponseEnd) => void} options.onEnd - The callback for stream end.
   * @param {(error: string) => void} options.onError - The callback for stream errors.
   * @param {(problems: ChatProblemsEvent) => void} [options.onProblems] - The callback for chat problems.
   */
  public streamMessage(
    prompt: string,
    options: {
      selectedComponent: ComponentSelection | null;
      chatId: number;
      redo?: boolean;
      attachments?: FileAttachment[];
      onUpdate: (messages: Message[]) => void;
      onEnd: (response: ChatResponseEnd) => void;
      onError: (error: string) => void;
      onProblems?: (problems: ChatProblemsEvent) => void;
    },
  ): void {
    const {
      chatId,
      redo,
      attachments,
      selectedComponent,
      onUpdate,
      onEnd,
      onError,
    } = options;
    this.chatStreams.set(chatId, { onUpdate, onEnd, onError });

    // Handle file attachments if provided
    if (attachments && attachments.length > 0) {
      // Process each file attachment and convert to base64
      Promise.all(
        attachments.map(async (attachment) => {
          return new Promise<{
            name: string;
            type: string;
            data: string;
            attachmentType: "upload-to-codebase" | "chat-context";
          }>((resolve, reject) => {
            const reader = new FileReader();
            reader.onload = () => {
              resolve({
                name: attachment.file.name,
                type: attachment.file.type,
                data: reader.result as string,
                attachmentType: attachment.type,
              });
            };
            reader.onerror = () =>
              reject(new Error(`Failed to read file: ${attachment.file.name}`));
            reader.readAsDataURL(attachment.file);
          });
        }),
      )
        .then((fileDataArray) => {
          // Use invoke to start the stream and pass the chatId and attachments
          this.ipcRenderer
            .invoke("chat:stream", {
              prompt,
              chatId,
              redo,
              selectedComponent,
              attachments: fileDataArray,
            })
            .catch((err) => {
              showError(err);
              onError(String(err));
              this.chatStreams.delete(chatId);
            });
        })
        .catch((err) => {
          showError(err);
          onError(String(err));
          this.chatStreams.delete(chatId);
        });
    } else {
      // No attachments, proceed normally
      this.ipcRenderer
        .invoke("chat:stream", {
          prompt,
          chatId,
          redo,
          selectedComponent,
        })
        .catch((err) => {
          showError(err);
          onError(String(err));
          this.chatStreams.delete(chatId);
        });
    }
  }

  /**
   * Cancels an ongoing chat stream.
   * @param {number} chatId - The ID of the chat to cancel.
   */
  public cancelChatStream(chatId: number): void {
    this.ipcRenderer.invoke("chat:cancel", chatId);
    const callbacks = this.chatStreams.get(chatId);
    if (callbacks) {
      this.chatStreams.delete(chatId);
    } else {
      console.error("Tried canceling chat that doesn't exist");
    }
  }

  /**
   * Creates a new chat for an app.
   * @param {number} appId - The ID of the app.
   * @returns {Promise<number>} The ID of the new chat.
   */
  public async createChat(appId: number): Promise<number> {
    return this.ipcRenderer.invoke("create-chat", appId);
  }

  /**
   * Updates a chat.
   * @param {UpdateChatParams} params - The parameters for updating the chat.
   * @returns {Promise<void>}
   */
  public async updateChat(params: UpdateChatParams): Promise<void> {
    return this.ipcRenderer.invoke("update-chat", params);
  }

  /**
   * Deletes a chat.
   * @param {number} chatId - The ID of the chat to delete.
   * @returns {Promise<void>}
   */
  public async deleteChat(chatId: number): Promise<void> {
    await this.ipcRenderer.invoke("delete-chat", chatId);
  }

  /**
   * Deletes all messages in a chat.
   * @param {number} chatId - The ID of the chat.
   * @returns {Promise<void>}
   */
  public async deleteMessages(chatId: number): Promise<void> {
    await this.ipcRenderer.invoke("delete-messages", chatId);
  }

  /**
   * Opens an external URL in the default browser.
   * @param {string} url - The URL to open.
   * @returns {Promise<void>}
   */
  public async openExternalUrl(url: string): Promise<void> {
    await this.ipcRenderer.invoke("open-external-url", url);
  }

  /**
   * Shows an item in the folder.
   * @param {string} fullPath - The full path to the item.
   * @returns {Promise<void>}
   */
  public async showItemInFolder(fullPath: string): Promise<void> {
    await this.ipcRenderer.invoke("show-item-in-folder", fullPath);
  }

  /**
   * Runs an app.
   * @param {number} appId - The ID of the app to run.
   * @param {(output: AppOutput) => void} onOutput - The callback for app output.
   * @returns {Promise<void>}
   */
  public async runApp(
    appId: number,
    onOutput: (output: AppOutput) => void,
  ): Promise<void> {
    await this.ipcRenderer.invoke("run-app", { appId });
    this.appStreams.set(appId, { onOutput });
  }

  /**
   * Stops a running app.
   * @param {number} appId - The ID of the app to stop.
   * @returns {Promise<void>}
   */
  public async stopApp(appId: number): Promise<void> {
    await this.ipcRenderer.invoke("stop-app", { appId });
  }

  /**
   * Restarts a running app.
   * @param {number} appId - The ID of the app to restart.
   * @param {(output: AppOutput) => void} onOutput - The callback for app output.
   * @param {boolean} [removeNodeModules] - Whether to remove node_modules before restarting.
   * @returns {Promise<{ success: boolean }>} The result of the restart.
   */
  public async restartApp(
    appId: number,
    onOutput: (output: AppOutput) => void,
    removeNodeModules?: boolean,
  ): Promise<{ success: boolean }> {
    try {
      const result = await this.ipcRenderer.invoke("restart-app", {
        appId,
        removeNodeModules,
      });
      this.appStreams.set(appId, { onOutput });
      return result;
    } catch (error) {
      showError(error);
      throw error;
    }
  }

  /**
   * Responds to an app input request (e.g., y/n prompts).
   * @param {RespondToAppInputParams} params - The parameters for responding to the input request.
   * @returns {Promise<void>}
   */
  public async respondToAppInput(
    params: RespondToAppInputParams,
  ): Promise<void> {
    try {
      await this.ipcRenderer.invoke("respond-to-app-input", params);
    } catch (error) {
      showError(error);
      throw error;
    }
  }

  /**
   * Gets the allow-listed environment variables.
   * @returns {Promise<Record<string, string | undefined>>} A record of environment variables.
   */
  public async getEnvVars(): Promise<Record<string, string | undefined>> {
    try {
      const envVars = await this.ipcRenderer.invoke("get-env-vars");
      return envVars as Record<string, string | undefined>;
    } catch (error) {
      showError(error);
      throw error;
    }
  }

  /**
   * Lists all versions (commits) of an app.
   * @param {object} params - The parameters for listing versions.
   * @param {number} params.appId - The ID of the app.
   * @returns {Promise<Version[]>} A list of versions.
   */
  public async listVersions({ appId }: { appId: number }): Promise<Version[]> {
    try {
      const versions = await this.ipcRenderer.invoke("list-versions", {
        appId,
      });
      return versions;
    } catch (error) {
      showError(error);
      throw error;
    }
  }

  /**
   * Reverts to a specific version.
   * @param {RevertVersionParams} params - The parameters for reverting to a version.
   * @returns {Promise<RevertVersionResponse>} The response from the revert operation.
   */
  public async revertVersion(
    params: RevertVersionParams,
  ): Promise<RevertVersionResponse> {
    return this.ipcRenderer.invoke("revert-version", params);
  }

  /**
   * Checks out a specific version without creating a revert commit.
   * @param {object} params - The parameters for checking out a version.
   * @param {number} params.appId - The ID of the app.
   * @param {string} params.versionId - The ID of the version to checkout.
   * @returns {Promise<void>}
   */
  public async checkoutVersion({
    appId,
    versionId,
  }: {
    appId: number;
    versionId: string;
  }): Promise<void> {
    await this.ipcRenderer.invoke("checkout-version", {
      appId,
      versionId,
    });
  }

  /**
   * Gets the current branch of an app.
   * @param {number} appId - The ID of the app.
   * @returns {Promise<BranchResult>} The current branch of the app.
   */
  public async getCurrentBranch(appId: number): Promise<BranchResult> {
    return this.ipcRenderer.invoke("get-current-branch", {
      appId,
    });
  }

  /**
   * Gets the user settings.
   * @returns {Promise<UserSettings>} The user settings.
   */
  public async getUserSettings(): Promise<UserSettings> {
    try {
      const settings = await this.ipcRenderer.invoke("get-user-settings");
      return settings;
    } catch (error) {
      showError(error);
      throw error;
    }
  }

  /**
   * Sets the user settings.
   * @param {Partial<UserSettings>} settings - The settings to update.
   * @returns {Promise<UserSettings>} The updated user settings.
   */
  public async setUserSettings(
    settings: Partial<UserSettings>,
  ): Promise<UserSettings> {
    try {
      const updatedSettings = await this.ipcRenderer.invoke(
        "set-user-settings",
        settings,
      );
      return updatedSettings;
    } catch (error) {
      showError(error);
      throw error;
    }
  }

  /**
   * Deletes an app and all its files.
   * @param {number} appId - The ID of the app to delete.
   * @returns {Promise<void>}
   */
  public async deleteApp(appId: number): Promise<void> {
    await this.ipcRenderer.invoke("delete-app", { appId });
  }

  /**
   * Renames an app.
   * @param {object} params - The parameters for renaming the app.
   * @param {number} params.appId - The ID of the app.
   * @param {string} params.appName - The new name of the app.
   * @param {string} params.appPath - The new path of the app.
   * @returns {Promise<void>}
   */
  public async renameApp({
    appId,
    appName,
    appPath,
  }: {
    appId: number;
    appName: string;
    appPath: string;
  }): Promise<void> {
    await this.ipcRenderer.invoke("rename-app", {
      appId,
      appName,
      appPath,
    });
  }

  /**
   * Copies an app.
   * @param {CopyAppParams} params - The parameters for copying the app.
   * @returns {Promise<{ app: App }>} The copied app.
   */
  public async copyApp(params: CopyAppParams): Promise<{ app: App }> {
    return this.ipcRenderer.invoke("copy-app", params);
  }

  /**
   * Resets all data, including app files, settings, and the database.
   * @returns {Promise<void>}
   */
  public async resetAll(): Promise<void> {
    await this.ipcRenderer.invoke("reset-all");
  }

  /**
   * Adds a dependency to a chat.
   * @param {object} params - The parameters for adding the dependency.
   * @param {number} params.chatId - The ID of the chat.
   * @param {string[]} params.packages - The packages to add.
   * @returns {Promise<void>}
   */
  public async addDependency({
    chatId,
    packages,
  }: {
    chatId: number;
    packages: string[];
  }): Promise<void> {
    await this.ipcRenderer.invoke("chat:add-dep", {
      chatId,
      packages,
    });
  }

  /**
   * Checks the status of Node.js and npm.
   * @returns {Promise<NodeSystemInfo>} The system info for Node.js.
   */
  public async getNodejsStatus(): Promise<NodeSystemInfo> {
    return this.ipcRenderer.invoke("nodejs-status");
  }

  /**
   * Starts the GitHub device flow.
   * @param {number | null} appId - The ID of the app, or null.
   */
  public startGithubDeviceFlow(appId: number | null): void {
    this.ipcRenderer.invoke("github:start-flow", { appId });
  }

  /**
   * Registers a callback for GitHub device flow updates.
   * @param {(data: GitHubDeviceFlowUpdateData) => void} callback - The callback to register.
   * @returns {() => void} A function to remove the listener.
   */
  public onGithubDeviceFlowUpdate(
    callback: (data: GitHubDeviceFlowUpdateData) => void,
  ): () => void {
    const listener = (data: any) => {
      console.log("github:flow-update", data);
      callback(data as GitHubDeviceFlowUpdateData);
    };
    this.ipcRenderer.on("github:flow-update", listener);
    // Return a function to remove the listener
    return () => {
      this.ipcRenderer.removeListener("github:flow-update", listener);
    };
  }

  /**
   * Registers a callback for successful GitHub device flow authentication.
   * @param {(data: GitHubDeviceFlowSuccessData) => void} callback - The callback to register.
   * @returns {() => void} A function to remove the listener.
   */
  public onGithubDeviceFlowSuccess(
    callback: (data: GitHubDeviceFlowSuccessData) => void,
  ): () => void {
    const listener = (data: any) => {
      console.log("github:flow-success", data);
      callback(data as GitHubDeviceFlowSuccessData);
    };
    this.ipcRenderer.on("github:flow-success", listener);
    return () => {
      this.ipcRenderer.removeListener("github:flow-success", listener);
    };
  }

  /**
   * Registers a callback for GitHub device flow errors.
   * @param {(data: GitHubDeviceFlowErrorData) => void} callback - The callback to register.
   * @returns {() => void} A function to remove the listener.
   */
  public onGithubDeviceFlowError(
    callback: (data: GitHubDeviceFlowErrorData) => void,
  ): () => void {
    const listener = (data: any) => {
      console.log("github:flow-error", data);
      callback(data as GitHubDeviceFlowErrorData);
    };
    this.ipcRenderer.on("github:flow-error", listener);
    return () => {
      this.ipcRenderer.removeListener("github:flow-error", listener);
    };
  }
  // --- End GitHub Device Flow ---

  /**
   * Lists the user's GitHub repositories.
   * @returns {Promise<{ name: string; full_name: string; private: boolean }[]>} A list of repositories.
   */
  public async listGithubRepos(): Promise<
    { name: string; full_name: string; private: boolean }[]
  > {
    return this.ipcRenderer.invoke("github:list-repos");
  }

  /**
   * Gets the branches of a GitHub repository.
   * @param {string} owner - The owner of the repository.
   * @param {string} repo - The name of the repository.
   * @returns {Promise<{ name: string; commit: { sha: string } }[]>} A list of branches.
   */
  public async getGithubRepoBranches(
    owner: string,
    repo: string,
  ): Promise<{ name: string; commit: { sha: string } }[]> {
    return this.ipcRenderer.invoke("github:get-repo-branches", {
      owner,
      repo,
    });
  }

  /**
   * Connects an app to an existing GitHub repository.
   * @param {string} owner - The owner of the repository.
   * @param {string} repo - The name of the repository.
   * @param {string} branch - The branch to connect to.
   * @param {number} appId - The ID of the app.
   * @returns {Promise<void>}
   */
  public async connectToExistingGithubRepo(
    owner: string,
    repo: string,
    branch: string,
    appId: number,
  ): Promise<void> {
    await this.ipcRenderer.invoke("github:connect-existing-repo", {
      owner,
      repo,
      branch,
      appId,
    });
  }

  /**
   * Checks if a GitHub repository is available.
   * @param {string} org - The organization or owner of the repository.
   * @param {string} repo - The name of the repository.
   * @returns {Promise<{ available: boolean; error?: string }>} The availability of the repository.
   */
  public async checkGithubRepoAvailable(
    org: string,
    repo: string,
  ): Promise<{ available: boolean; error?: string }> {
    return this.ipcRenderer.invoke("github:is-repo-available", {
      org,
      repo,
    });
  }

  /**
   * Creates a new GitHub repository.
   * @param {string} org - The organization or owner of the repository.
   * @param {string} repo - The name of the repository.
   * @param {number} appId - The ID of the app.
   * @param {string} [branch] - The branch to create.
   * @returns {Promise<void>}
   */
  public async createGithubRepo(
    org: string,
    repo: string,
    appId: number,
    branch?: string,
  ): Promise<void> {
    await this.ipcRenderer.invoke("github:create-repo", {
      org,
      repo,
      appId,
      branch,
    });
  }

  /**
   * Syncs (pushes) the local repository to GitHub.
   * @param {number} appId - The ID of the app.
   * @param {boolean} [force] - Whether to force the push.
   * @returns {Promise<{ success: boolean; error?: string }>} The result of the sync.
   */
  public async syncGithubRepo(
    appId: number,
    force?: boolean,
  ): Promise<{ success: boolean; error?: string }> {
    return this.ipcRenderer.invoke("github:push", {
      appId,
      force,
    });
  }

  /**
   * Disconnects an app from a GitHub repository.
   * @param {number} appId - The ID of the app.
   * @returns {Promise<void>}
   */
  public async disconnectGithubRepo(appId: number): Promise<void> {
    await this.ipcRenderer.invoke("github:disconnect", {
      appId,
    });
  }
  // --- End GitHub Repo Management ---

  /**
   * Saves a Vercel access token.
   * @param {SaveVercelAccessTokenParams} params - The parameters for saving the token.
   * @returns {Promise<void>}
   */
  public async saveVercelAccessToken(
    params: SaveVercelAccessTokenParams,
  ): Promise<void> {
    await this.ipcRenderer.invoke("vercel:save-token", params);
  }

  /**
   * Lists the user's Vercel projects.
   * @returns {Promise<VercelProject[]>} A list of Vercel projects.
   */
  public async listVercelProjects(): Promise<VercelProject[]> {
    return this.ipcRenderer.invoke("vercel:list-projects", undefined);
  }

  /**
   * Connects an app to an existing Vercel project.
   * @param {ConnectToExistingVercelProjectParams} params - The parameters for connecting to the project.
   * @returns {Promise<void>}
   */
  public async connectToExistingVercelProject(
    params: ConnectToExistingVercelProjectParams,
  ): Promise<void> {
    await this.ipcRenderer.invoke("vercel:connect-existing-project", params);
  }

  /**
   * Checks if a Vercel project is available.
   * @param {IsVercelProjectAvailableParams} params - The parameters for checking the project's availability.
   * @returns {Promise<IsVercelProjectAvailableResponse>} The availability of the project.
   */
  public async isVercelProjectAvailable(
    params: IsVercelProjectAvailableParams,
  ): Promise<IsVercelProjectAvailableResponse> {
    return this.ipcRenderer.invoke("vercel:is-project-available", params);
  }

  /**
   * Creates a new Vercel project.
   * @param {CreateVercelProjectParams} params - The parameters for creating the project.
   * @returns {Promise<void>}
   */
  public async createVercelProject(
    params: CreateVercelProjectParams,
  ): Promise<void> {
    await this.ipcRenderer.invoke("vercel:create-project", params);
  }

  /**
   * Gets the deployments of a Vercel project.
   * @param {GetVercelDeploymentsParams} params - The parameters for getting the deployments.
   * @returns {Promise<VercelDeployment[]>} A list of deployments.
   */
  public async getVercelDeployments(
    params: GetVercelDeploymentsParams,
  ): Promise<VercelDeployment[]> {
    return this.ipcRenderer.invoke("vercel:get-deployments", params);
  }

  /**
   * Disconnects an app from a Vercel project.
   * @param {DisconnectVercelProjectParams} params - The parameters for disconnecting the project.
   * @returns {Promise<void>}
   */
  public async disconnectVercelProject(
    params: DisconnectVercelProjectParams,
  ): Promise<void> {
    await this.ipcRenderer.invoke("vercel:disconnect", params);
  }
  // --- End Vercel Project Management ---

  /**
   * Gets the main application version.
   * @returns {Promise<string>} The application version.
   */
  public async getAppVersion(): Promise<string> {
    const result = await this.ipcRenderer.invoke("get-app-version");
    return result.version as string;
  }

  /**
   * Lists all MCP servers.
   * @returns {Promise<any>} A list of MCP servers.
   */
  public async listMcpServers() {
    return this.ipcRenderer.invoke("mcp:list-servers");
  }

  /**
   * Creates a new MCP server.
   * @param {CreateMcpServer} params - The parameters for creating the server.
   * @returns {Promise<any>} The created server.
   */
  public async createMcpServer(params: CreateMcpServer) {
    return this.ipcRenderer.invoke("mcp:create-server", params);
  }

  /**
   * Updates an MCP server.
   * @param {McpServerUpdate} params - The parameters for updating the server.
   * @returns {Promise<any>} The updated server.
   */
  public async updateMcpServer(params: McpServerUpdate) {
    return this.ipcRenderer.invoke("mcp:update-server", params);
  }

  /**
   * Deletes an MCP server.
   * @param {number} id - The ID of the server to delete.
   * @returns {Promise<any>} The result of the deletion.
   */
  public async deleteMcpServer(id: number) {
    return this.ipcRenderer.invoke("mcp:delete-server", id);
  }

  /**
   * Lists the tools of an MCP server.
   * @param {number} serverId - The ID of the server.
   * @returns {Promise<any>} A list of tools.
   */
  public async listMcpTools(serverId: number) {
    return this.ipcRenderer.invoke("mcp:list-tools", serverId);
  }

  /**
   * Gets the tool consents for MCP.
   * @returns {Promise<any>} The tool consents.
   */
  public async getMcpToolConsents() {
    return this.ipcRenderer.invoke("mcp:get-tool-consents");
  }

  /**
   * Sets the tool consent for an MCP tool.
   * @param {object} params - The parameters for setting the consent.
   * @param {number} params.serverId - The ID of the server.
   * @param {string} params.toolName - The name of the tool.
   * @param {"ask" | "always" | "denied"} params.consent - The consent level.
   * @returns {Promise<any>} The result of setting the consent.
   */
  public async setMcpToolConsent(params: {
    serverId: number;
    toolName: string;
    consent: "ask" | "always" | "denied";
  }) {
    return this.ipcRenderer.invoke("mcp:set-tool-consent", params);
  }

  /**
   * Registers a handler for MCP tool consent requests.
   * @param {Function} handler - The handler for the consent request.
   * @returns {() => void} A function to remove the handler.
   */
  public onMcpToolConsentRequest(
    handler: (payload: {
      requestId: string;
      serverId: number;
      serverName: string;
      toolName: string;
      toolDescription?: string | null;
      inputPreview?: string | null;
    }) => void,
  ) {
    this.mcpConsentHandlers.set("consent", handler as any);
    return () => {
      this.mcpConsentHandlers.delete("consent");
    };
  }

  /**
   * Responds to an MCP tool consent request.
   * @param {string} requestId - The ID of the request.
   * @param {"accept-once" | "accept-always" | "decline"} decision - The decision for the consent request.
   */
  public respondToMcpConsentRequest(
    requestId: string,
    decision: "accept-once" | "accept-always" | "decline",
  ) {
    this.ipcRenderer.invoke("mcp:tool-consent-response", {
      requestId,
      decision,
    });
  }

  /**
   * Gets the proposal details for a chat.
   * @param {number} chatId - The ID of the chat.
   * @returns {Promise<ProposalResult | null>} The proposal result, or null if not found.
   */
  public async getProposal(chatId: number): Promise<ProposalResult | null> {
    try {
      const data = await this.ipcRenderer.invoke("get-proposal", { chatId });
      // Assuming the main process returns data matching the ProposalResult interface
      // Add a type check/guard if necessary for robustness
      return data as ProposalResult | null;
    } catch (error) {
      showError(error);
      throw error;
    }
  }

  /**
   * Approves a proposal.
   * @param {object} params - The parameters for approving the proposal.
   * @param {number} params.chatId - The ID of the chat.
   * @param {number} params.messageId - The ID of the message.
   * @returns {Promise<ApproveProposalResult>} The result of the approval.
   */
  public async approveProposal({
    chatId,
    messageId,
  }: {
    chatId: number;
    messageId: number;
  }): Promise<ApproveProposalResult> {
    return this.ipcRenderer.invoke("approve-proposal", {
      chatId,
      messageId,
    });
  }

  /**
   * Rejects a proposal.
   * @param {object} params - The parameters for rejecting the proposal.
   * @param {number} params.chatId - The ID of the chat.
   * @param {number} params.messageId - The ID of the message.
   * @returns {Promise<void>}
   */
  public async rejectProposal({
    chatId,
    messageId,
  }: {
    chatId: number;
    messageId: number;
  }): Promise<void> {
    await this.ipcRenderer.invoke("reject-proposal", {
      chatId,
      messageId,
    });
  }
  /**
   * Lists the user's Supabase projects.
   * @returns {Promise<any[]>} A list of Supabase projects.
   */
  public async listSupabaseProjects(): Promise<any[]> {
    return this.ipcRenderer.invoke("supabase:list-projects");
  }

  /**
   * Lists the branches of a Supabase project.
   * @param {object} params - The parameters for listing the branches.
   * @param {string} params.projectId - The ID of the project.
   * @returns {Promise<SupabaseBranch[]>} A list of branches.
   */
  public async listSupabaseBranches(params: {
    projectId: string;
  }): Promise<SupabaseBranch[]> {
    return this.ipcRenderer.invoke("supabase:list-branches", params);
  }

  /**
   * Sets the Supabase project for an app.
   * @param {SetSupabaseAppProjectParams} params - The parameters for setting the project.
   * @returns {Promise<void>}
   */
  public async setSupabaseAppProject(
    params: SetSupabaseAppProjectParams,
  ): Promise<void> {
    await this.ipcRenderer.invoke("supabase:set-app-project", params);
  }

  /**
   * Unsets the Supabase project for an app.
   * @param {number} app - The ID of the app.
   * @returns {Promise<void>}
   */
  public async unsetSupabaseAppProject(app: number): Promise<void> {
    await this.ipcRenderer.invoke("supabase:unset-app-project", {
      app,
    });
  }

  /**
   * Fakes a Supabase connection for testing purposes.
   * @param {object} params - The parameters for the fake connection.
   * @param {number} params.appId - The ID of the app.
   * @param {string} params.fakeProjectId - The fake project ID.
   * @returns {Promise<void>}
   */
  public async fakeHandleSupabaseConnect(params: {
    appId: number;
    fakeProjectId: string;
  }): Promise<void> {
    await this.ipcRenderer.invoke(
      "supabase:fake-connect-and-set-project",
      params,
    );
  }

  /**
   * Fakes a Neon connection for testing purposes.
   * @returns {Promise<void>}
   */
  public async fakeHandleNeonConnect(): Promise<void> {
    await this.ipcRenderer.invoke("neon:fake-connect");
  }

  /**
   * Creates a new Neon project.
   * @param {CreateNeonProjectParams} params - The parameters for creating the project.
   * @returns {Promise<NeonProject>} The created Neon project.
   */
  public async createNeonProject(
    params: CreateNeonProjectParams,
  ): Promise<NeonProject> {
    return this.ipcRenderer.invoke("neon:create-project", params);
  }

  /**
   * Gets a Neon project.
   * @param {GetNeonProjectParams} params - The parameters for getting the project.
   * @returns {Promise<GetNeonProjectResponse>} The Neon project.
   */
  public async getNeonProject(
    params: GetNeonProjectParams,
  ): Promise<GetNeonProjectResponse> {
    return this.ipcRenderer.invoke("neon:get-project", params);
  }

  /**
   * Creates a portal migration.
   * @param {object} params - The parameters for creating the migration.
   * @param {number} params.appId - The ID of the app.
   * @returns {Promise<{ output: string }>} The output of the migration.
   */
  public async portalMigrateCreate(params: {
    appId: number;
  }): Promise<{ output: string }> {
    return this.ipcRenderer.invoke("portal:migrate-create", params);
  }

  /**
   * Gets the system debug information.
   * @returns {Promise<SystemDebugInfo>} The system debug information.
   */
  public async getSystemDebugInfo(): Promise<SystemDebugInfo> {
    return this.ipcRenderer.invoke("get-system-debug-info");
  }

  /**
   * Gets the chat logs for a chat.
   * @param {number} chatId - The ID of the chat.
   * @returns {Promise<ChatLogsData>} The chat logs.
   */
  public async getChatLogs(chatId: number): Promise<ChatLogsData> {
    return this.ipcRenderer.invoke("get-chat-logs", chatId);
  }

  /**
   * Uploads data to a signed URL.
   * @param {string} url - The signed URL.
   * @param {string} contentType - The content type of the data.
   * @param {any} data - The data to upload.
   * @returns {Promise<void>}
   */
  public async uploadToSignedUrl(
    url: string,
    contentType: string,
    data: any,
  ): Promise<void> {
    await this.ipcRenderer.invoke("upload-to-signed-url", {
      url,
      contentType,
      data,
    });
  }

  /**
   * Lists the local Ollama models.
   * @returns {Promise<LocalModel[]>} A list of local models.
   */
  public async listLocalOllamaModels(): Promise<LocalModel[]> {
    const response = await this.ipcRenderer.invoke("local-models:list-ollama");
    return response?.models || [];
  }

  /**
   * Lists the local LMStudio models.
   * @returns {Promise<LocalModel[]>} A list of local models.
   */
  public async listLocalLMStudioModels(): Promise<LocalModel[]> {
    const response = await this.ipcRenderer.invoke(
      "local-models:list-lmstudio",
    );
    return response?.models || [];
  }

  /**
   * Registers a callback for deep link events.
   * @param {(data: DeepLinkData) => void} callback - The callback to register.
   * @returns {() => void} A function to remove the listener.
   */
  public onDeepLinkReceived(
    callback: (data: DeepLinkData) => void,
  ): () => void {
    const listener = (data: any) => {
      callback(data as DeepLinkData);
    };
    this.ipcRenderer.on("deep-link-received", listener);
    return () => {
      this.ipcRenderer.removeListener("deep-link-received", listener);
    };
  }

  /**
   * Counts the tokens for a chat and input.
   * @param {TokenCountParams} params - The parameters for counting tokens.
   * @returns {Promise<TokenCountResult>} The result of the token count.
   */
  public async countTokens(
    params: TokenCountParams,
  ): Promise<TokenCountResult> {
    try {
      const result = await this.ipcRenderer.invoke("chat:count-tokens", params);
      return result as TokenCountResult;
    } catch (error) {
      showError(error);
      throw error;
    }
  }

  /**
   * Minimizes the window.
   * @returns {Promise<void>}
   */
  public async minimizeWindow(): Promise<void> {
    try {
      await this.ipcRenderer.invoke("window:minimize");
    } catch (error) {
      showError(error);
      throw error;
    }
  }

  /**
   * Maximizes the window.
   * @returns {Promise<void>}
   */
  public async maximizeWindow(): Promise<void> {
    try {
      await this.ipcRenderer.invoke("window:maximize");
    } catch (error) {
      showError(error);
      throw error;
    }
  }

  /**
   * Closes the window.
   * @returns {Promise<void>}
   */
  public async closeWindow(): Promise<void> {
    try {
      await this.ipcRenderer.invoke("window:close");
    } catch (error) {
      showError(error);
      throw error;
    }
  }

  /**
   * Gets the system platform (e.g., win32, darwin, linux).
   * @returns {Promise<string>} The system platform.
   */
  public async getSystemPlatform(): Promise<string> {
    return this.ipcRenderer.invoke("get-system-platform");
  }

  /**
   * Checks if a release note exists for a given version.
   * @param {DoesReleaseNoteExistParams} params - The parameters for checking the release note.
   * @returns {Promise<{ exists: boolean; url?: string }>} The result of the check.
   */
  public async doesReleaseNoteExist(
    params: DoesReleaseNoteExistParams,
  ): Promise<{ exists: boolean; url?: string }> {
    return this.ipcRenderer.invoke("does-release-note-exist", params);
  }

  /**
   * Gets the available language model providers.
   * @returns {Promise<LanguageModelProvider[]>} A list of language model providers.
   */
  public async getLanguageModelProviders(): Promise<LanguageModelProvider[]> {
    return this.ipcRenderer.invoke("get-language-model-providers");
  }

  /**
   * Gets the language models for a given provider.
   * @param {object} params - The parameters for getting the language models.
   * @param {string} params.providerId - The ID of the provider.
   * @returns {Promise<LanguageModel[]>} A list of language models.
   */
  public async getLanguageModels(params: {
    providerId: string;
  }): Promise<LanguageModel[]> {
    return this.ipcRenderer.invoke("get-language-models", params);
  }

  /**
   * Gets the language models grouped by providers.
   * @returns {Promise<Record<string, LanguageModel[]>>} A record of language models by provider.
   */
  public async getLanguageModelsByProviders(): Promise<
    Record<string, LanguageModel[]>
  > {
    return this.ipcRenderer.invoke("get-language-models-by-providers");
  }

  /**
   * Creates a custom language model provider.
   * @param {CreateCustomLanguageModelProviderParams} params - The parameters for creating the provider.
   * @returns {Promise<LanguageModelProvider>} The created language model provider.
   */
  public async createCustomLanguageModelProvider({
    id,
    name,
    apiBaseUrl,
    envVarName,
  }: CreateCustomLanguageModelProviderParams): Promise<LanguageModelProvider> {
    return this.ipcRenderer.invoke("create-custom-language-model-provider", {
      id,
      name,
      apiBaseUrl,
      envVarName,
    });
  }

  /**
   * Edits a custom language model provider.
   * @param {CreateCustomLanguageModelProviderParams} params - The parameters for editing the provider.
   * @returns {Promise<LanguageModelProvider>} The edited language model provider.
   */
  public async editCustomLanguageModelProvider(
    params: CreateCustomLanguageModelProviderParams,
  ): Promise<LanguageModelProvider> {
    return this.ipcRenderer.invoke(
      "edit-custom-language-model-provider",
      params,
    );
  }

  /**
   * Creates a custom language model.
   * @param {CreateCustomLanguageModelParams} params - The parameters for creating the model.
   * @returns {Promise<void>}
   */
  public async createCustomLanguageModel(
    params: CreateCustomLanguageModelParams,
  ): Promise<void> {
    await this.ipcRenderer.invoke("create-custom-language-model", params);
  }

  /**
   * Deletes a custom language model.
   * @param {string} modelId - The ID of the model to delete.
   * @returns {Promise<void>}
   */
  public async deleteCustomLanguageModel(modelId: string): Promise<void> {
    return this.ipcRenderer.invoke("delete-custom-language-model", modelId);
  }

  /**
   * Deletes a custom model.
   * @param {DeleteCustomModelParams} params - The parameters for deleting the model.
   * @returns {Promise<void>}
   */
  async deleteCustomModel(params: DeleteCustomModelParams): Promise<void> {
    return this.ipcRenderer.invoke("delete-custom-model", params);
  }

  /**
   * Deletes a custom language model provider.
   * @param {string} providerId - The ID of the provider to delete.
   * @returns {Promise<void>}
   */
  async deleteCustomLanguageModelProvider(providerId: string): Promise<void> {
    return this.ipcRenderer.invoke("delete-custom-language-model-provider", {
      providerId,
    });
  }

  /**
   * Opens a dialog to select an app folder.
   * @returns {Promise<{ path: string | null; name: string | null }>} The selected path and name.
   */
  public async selectAppFolder(): Promise<{
    path: string | null;
    name: string | null;
  }> {
    return this.ipcRenderer.invoke("select-app-folder");
  }

<<<<<<< HEAD
  /**
   * Checks for AI rules in a given path.
   * @param {object} params - The parameters for checking AI rules.
   * @param {string} params.path - The path to check.
   * @returns {Promise<{ exists: boolean }>} Whether AI rules exist.
   */
=======
  // Add these methods to IpcClient class

  public async selectNodeFolder(): Promise<SelectNodeFolderResult> {
    return this.ipcRenderer.invoke("select-node-folder");
  }

  public async getNodePath(): Promise<string | null> {
    return this.ipcRenderer.invoke("get-node-path");
  }

>>>>>>> f7132d0d
  public async checkAiRules(params: {
    path: string;
  }): Promise<{ exists: boolean }> {
    return this.ipcRenderer.invoke("check-ai-rules", params);
  }

  /**
   * Imports an app from a given path.
   * @param {ImportAppParams} params - The parameters for importing the app.
   * @returns {Promise<ImportAppResult>} The result of the import.
   */
  public async importApp(params: ImportAppParams): Promise<ImportAppResult> {
    return this.ipcRenderer.invoke("import-app", params);
  }

  /**
   * Checks if an app name already exists.
   * @param {object} params - The parameters for checking the app name.
   * @param {string} params.appName - The name of the app.
   * @returns {Promise<{ exists: boolean }>} Whether the app name exists.
   */
  async checkAppName(params: {
    appName: string;
  }): Promise<{ exists: boolean }> {
    return this.ipcRenderer.invoke("check-app-name", params);
  }

  /**
   * Renames a branch.
   * @param {RenameBranchParams} params - The parameters for renaming the branch.
   * @returns {Promise<void>}
   */
  public async renameBranch(params: RenameBranchParams): Promise<void> {
    await this.ipcRenderer.invoke("rename-branch", params);
  }

  /**
   * Clears the session data.
   * @returns {Promise<void>}
   */
  async clearSessionData(): Promise<void> {
    return this.ipcRenderer.invoke("clear-session-data");
  }

  /**
   * Gets the user's budget information.
   * @returns {Promise<UserBudgetInfo | null>} The user's budget information.
   */
  public async getUserBudget(): Promise<UserBudgetInfo | null> {
    return this.ipcRenderer.invoke("get-user-budget");
  }

  /**
   * Gets the chat context results for an app.
   * @param {object} params - The parameters for getting the chat context.
   * @param {number} params.appId - The ID of the app.
   * @returns {Promise<ContextPathResults>} The chat context results.
   */
  public async getChatContextResults(params: {
    appId: number;
  }): Promise<ContextPathResults> {
    return this.ipcRenderer.invoke("get-context-paths", params);
  }

  /**
   * Sets the chat context for an app.
   * @param {object} params - The parameters for setting the chat context.
   * @param {number} params.appId - The ID of the app.
   * @param {AppChatContext} params.chatContext - The chat context to set.
   * @returns {Promise<void>}
   */
  public async setChatContext(params: {
    appId: number;
    chatContext: AppChatContext;
  }): Promise<void> {
    await this.ipcRenderer.invoke("set-context-paths", params);
  }

  /**
   * Gets the available upgrades for an app.
   * @param {object} params - The parameters for getting the upgrades.
   * @param {number} params.appId - The ID of the app.
   * @returns {Promise<AppUpgrade[]>} A list of available upgrades.
   */
  public async getAppUpgrades(params: {
    appId: number;
  }): Promise<AppUpgrade[]> {
    return this.ipcRenderer.invoke("get-app-upgrades", params);
  }

  /**
   * Executes an app upgrade.
   * @param {object} params - The parameters for executing the upgrade.
   * @param {number} params.appId - The ID of the app.
   * @param {string} params.upgradeId - The ID of the upgrade.
   * @returns {Promise<void>}
   */
  public async executeAppUpgrade(params: {
    appId: number;
    upgradeId: string;
  }): Promise<void> {
    return this.ipcRenderer.invoke("execute-app-upgrade", params);
  }

  /**
   * Checks if an app is a Capacitor app.
   * @param {object} params - The parameters for the check.
   * @param {number} params.appId - The ID of the app.
   * @returns {Promise<boolean>} Whether the app is a Capacitor app.
   */
  public async isCapacitor(params: { appId: number }): Promise<boolean> {
    return this.ipcRenderer.invoke("is-capacitor", params);
  }

  /**
   * Syncs a Capacitor app.
   * @param {object} params - The parameters for the sync.
   * @param {number} params.appId - The ID of the app.
   * @returns {Promise<void>}
   */
  public async syncCapacitor(params: { appId: number }): Promise<void> {
    return this.ipcRenderer.invoke("sync-capacitor", params);
  }

  /**
   * Opens the iOS project for a Capacitor app.
   * @param {object} params - The parameters for opening the project.
   * @param {number} params.appId - The ID of the app.
   * @returns {Promise<void>}
   */
  public async openIos(params: { appId: number }): Promise<void> {
    return this.ipcRenderer.invoke("open-ios", params);
  }

  /**
   * Opens the Android project for a Capacitor app.
   * @param {object} params - The parameters for opening the project.
   * @param {number} params.appId - The ID of the app.
   * @returns {Promise<void>}
   */
  public async openAndroid(params: { appId: number }): Promise<void> {
    return this.ipcRenderer.invoke("open-android", params);
  }

  /**
   * Checks for problems in an app.
   * @param {object} params - The parameters for the check.
   * @param {number} params.appId - The ID of the app.
   * @returns {Promise<ProblemReport>} A report of the problems found.
   */
  public async checkProblems(params: {
    appId: number;
  }): Promise<ProblemReport> {
    return this.ipcRenderer.invoke("check-problems", params);
  }

  /**
   * Gets the available templates.
   * @returns {Promise<Template[]>} A list of templates.
   */
  public async getTemplates(): Promise<Template[]> {
    return this.ipcRenderer.invoke("get-templates");
  }

  /**
   * Lists all prompts.
   * @returns {Promise<PromptDto[]>} A list of prompts.
   */
  public async listPrompts(): Promise<PromptDto[]> {
    return this.ipcRenderer.invoke("prompts:list");
  }

  /**
   * Creates a new prompt.
   * @param {CreatePromptParamsDto} params - The parameters for creating the prompt.
   * @returns {Promise<PromptDto>} The created prompt.
   */
  public async createPrompt(params: CreatePromptParamsDto): Promise<PromptDto> {
    return this.ipcRenderer.invoke("prompts:create", params);
  }

  /**
   * Updates a prompt.
   * @param {UpdatePromptParamsDto} params - The parameters for updating the prompt.
   * @returns {Promise<void>}
   */
  public async updatePrompt(params: UpdatePromptParamsDto): Promise<void> {
    await this.ipcRenderer.invoke("prompts:update", params);
  }

  /**
   * Deletes a prompt.
   * @param {number} id - The ID of the prompt to delete.
   * @returns {Promise<void>}
   */
  public async deletePrompt(id: number): Promise<void> {
    await this.ipcRenderer.invoke("prompts:delete", id);
  }

  /**
   * Clones a repository from a URL.
   * @param {CloneRepoParams} params - The parameters for cloning the repository.
   * @returns {Promise<{ app: App; hasAiRules: boolean } | { error: string }>} The result of the clone.
   */
  public async cloneRepoFromUrl(
    params: CloneRepoParams,
  ): Promise<{ app: App; hasAiRules: boolean } | { error: string }> {
    return this.ipcRenderer.invoke("github:clone-repo-from-url", params);
  }

  /**
   * Starts a help chat session.
   * @param {string} sessionId - The ID of the session.
   * @param {string} message - The initial message.
   * @param {object} options - The options for the help chat.
   * @param {(delta: string) => void} options.onChunk - The callback for message chunks.
   * @param {() => void} options.onEnd - The callback for the end of the chat.
   * @param {(error: string) => void} options.onError - The callback for errors.
   */
  public startHelpChat(
    sessionId: string,
    message: string,
    options: {
      onChunk: (delta: string) => void;
      onEnd: () => void;
      onError: (error: string) => void;
    },
  ): void {
    this.helpStreams.set(sessionId, options);
    this.ipcRenderer
      .invoke("help:chat:start", { sessionId, message })
      .catch((err) => {
        this.helpStreams.delete(sessionId);
        showError(err);
        options.onError(String(err));
      });
  }

  /**
   * Cancels a help chat session.
   * @param {string} sessionId - The ID of the session to cancel.
   */
  public cancelHelpChat(sessionId: string): void {
    this.ipcRenderer.invoke("help:chat:cancel", sessionId).catch(() => {});
  }
}<|MERGE_RESOLUTION|>--- conflicted
+++ resolved
@@ -1702,14 +1702,12 @@
     return this.ipcRenderer.invoke("select-app-folder");
   }
 
-<<<<<<< HEAD
   /**
    * Checks for AI rules in a given path.
    * @param {object} params - The parameters for checking AI rules.
    * @param {string} params.path - The path to check.
    * @returns {Promise<{ exists: boolean }>} Whether AI rules exist.
    */
-=======
   // Add these methods to IpcClient class
 
   public async selectNodeFolder(): Promise<SelectNodeFolderResult> {
@@ -1720,7 +1718,6 @@
     return this.ipcRenderer.invoke("get-node-path");
   }
 
->>>>>>> f7132d0d
   public async checkAiRules(params: {
     path: string;
   }): Promise<{ exists: boolean }> {
