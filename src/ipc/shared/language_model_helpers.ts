--- conflicted
+++ resolved
@@ -253,7 +253,6 @@
       temperature: 0,
     },
   ],
-<<<<<<< HEAD
   xai: [
     // https://docs.x.ai/docs/models
     {
@@ -282,7 +281,8 @@
       contextWindow: 131_072,
       temperature: 0,
       dollarSigns: 4,
-=======
+    }.
+  ],
   bedrock: [
     {
       name: "us.anthropic.claude-sonnet-4-20250514-v1:0",
@@ -307,7 +307,6 @@
       maxOutputTokens: 8_000,
       contextWindow: 200_000,
       temperature: 0,
->>>>>>> 938595aa
     },
   ],
 };
@@ -318,11 +317,8 @@
   google: "GEMINI_API_KEY",
   openrouter: "OPENROUTER_API_KEY",
   azure: "AZURE_API_KEY",
-<<<<<<< HEAD
   xai: "XAI_API_KEY",
-=======
   bedrock: "AWS_BEARER_TOKEN_BEDROCK",
->>>>>>> 938595aa
 };
 
 export const CLOUD_PROVIDERS: Record<
@@ -379,20 +375,18 @@
     gatewayPrefix: "",
     secondary: true,
   },
-<<<<<<< HEAD
   xai: {
     displayName: "xAI",
     hasFreeTier: false,
     websiteUrl: "https://console.x.ai/",
     gatewayPrefix: "xai/",
     secondary: true,
-=======
+  },
   bedrock: {
     displayName: "AWS Bedrock",
     hasFreeTier: false,
     websiteUrl: "https://console.aws.amazon.com/bedrock/",
     gatewayPrefix: "bedrock/",
->>>>>>> 938595aa
   },
 };
 
