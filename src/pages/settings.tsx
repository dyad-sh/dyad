import { useState, useEffect } from "react";
import { useTheme } from "../contexts/ThemeContext";
import { ProviderSettingsGrid } from "@/components/ProviderSettings";
import ConfirmationDialog from "@/components/ConfirmationDialog";
import {
  IpcClient,
  GitHubDeviceFlowUpdateData,
  GitHubDeviceFlowErrorData,
  GitHubDeviceFlowSuccessData,
} from "@/ipc/ipc_client";
import { showSuccess, showError, showInfo } from "@/lib/toast";
import { AutoApproveSwitch } from "@/components/AutoApproveSwitch";
import { TelemetrySwitch } from "@/components/TelemetrySwitch";
import { MaxChatTurnsSelector } from "@/components/MaxChatTurnsSelector";
import { useSettings } from "@/hooks/useSettings";
import { useAppVersion } from "@/hooks/useAppVersion";
import { Button } from "@/components/ui/button";
import {
  ArrowLeft,
  Github,
  DatabaseZap,
  Rocket,
  ExternalLink,
  Clipboard,
  Check,
  Loader2,
} from "lucide-react";
import { useRouter } from "@tanstack/react-router";
import { Switch } from "@/components/ui/switch";
import {
  Dialog,
  DialogContent,
  DialogHeader,
  DialogTitle,
  DialogDescription,
  DialogFooter,
} from "@/components/ui/dialog";
import {
  Card,
  CardHeader,
  CardTitle,
  CardDescription,
} from "@/components/ui/card";
import { INTEGRATION_PROVIDERS } from "@/shared/integrations";

import { vercelSettingsRoute } from "@/routes/settings/vercel";
import { GitHubIntegration } from "@/components/GitHubIntegration";
import { SupabaseIntegration } from "@/components/SupabaseIntegration";
<<<<<<< HEAD
import { Switch } from "@/components/ui/switch";
import { Label } from "@/components/ui/label";
=======
import { VercelIntegration } from "@/components/VercelIntegration";
import { useDeepLink } from "@/contexts/DeepLinkContext"; // Import useDeepLink
>>>>>>> c0b095c6

export default function SettingsPage() {
  const { theme, setTheme } = useTheme();
  const [isResetDialogOpen, setIsResetDialogOpen] = useState(false);
  const [isResetting, setIsResetting] = useState(false);
  const appVersion = useAppVersion();
  const { settings, updateSettings, refreshSettings } = useSettings();
  const router = useRouter();
  const { lastDeepLink } = useDeepLink(); // Use the deep link context

  // State per il GitHub Device Flow
  const [githubUserCode, setGithubUserCode] = useState<string | null>(null);
  const [githubVerificationUri, setGithubVerificationUri] = useState<
    string | null
  >(null);
  const [githubError, setGithubError] = useState<string | null>(null);
  const [isConnectingToGithub, setIsConnectingToGithub] = useState(false);
  const [githubStatusMessage, setGithubStatusMessage] = useState<string | null>(
    null,
  );
  const [codeCopied, setCodeCopied] = useState(false);
  const [showGithubAuthModal, setShowGithubAuthModal] = useState(false);

  // Effect to refresh settings when a relevant deep link is processed
  useEffect(() => {
    const handleDeepLinkEffect = async () => {
      if (
        lastDeepLink?.type === "supabase-oauth-return" ||
        lastDeepLink?.type === "dyad-pro-return" // Also useful for other settings changes
      ) {
        console.log(
          `SettingsPage: Deep link ${lastDeepLink.type} detected. Refreshing settings.`,
        );
        await refreshSettings();
      }
    };
    if (lastDeepLink) {
      handleDeepLinkEffect();
    }
  }, [lastDeepLink, refreshSettings]);

  useEffect(() => {
    const cleanupFunctions: (() => void)[] = [];

    if (isConnectingToGithub) {
      const removeUpdateListener =
        IpcClient.getInstance().onGithubDeviceFlowUpdate(
          (data: GitHubDeviceFlowUpdateData) => {
            if (data.userCode) setGithubUserCode(data.userCode);
            if (data.verificationUri)
              setGithubVerificationUri(data.verificationUri);
            if (data.message) setGithubStatusMessage(data.message);
            setGithubError(null);
          },
        );
      cleanupFunctions.push(removeUpdateListener);

      const removeSuccessListener =
        IpcClient.getInstance().onGithubDeviceFlowSuccess(
          (data: GitHubDeviceFlowSuccessData) => {
            setGithubStatusMessage(
              data.message || "Successfully connected to GitHub!",
            );
            setGithubUserCode(null);
            setGithubVerificationUri(null);
            setGithubError(null);
            setIsConnectingToGithub(false);
            setShowGithubAuthModal(false);
            refreshSettings();
          },
        );
      cleanupFunctions.push(removeSuccessListener);

      const removeErrorListener =
        IpcClient.getInstance().onGithubDeviceFlowError(
          (data: GitHubDeviceFlowErrorData) => {
            setGithubError(data.error || "An unknown error occurred.");
            setGithubStatusMessage(null);
            setGithubUserCode(null);
            setGithubVerificationUri(null);
            setIsConnectingToGithub(false);
          },
        );
      cleanupFunctions.push(removeErrorListener);
    }
    return () => {
      cleanupFunctions.forEach((cleanup) => cleanup());
    };
  }, [isConnectingToGithub, refreshSettings]);

  const handleResetEverything = async () => {
    setIsResetting(true);
    try {
      const ipcClient = IpcClient.getInstance();
      await ipcClient.resetAll();
      showSuccess("Successfully reset everything. Restart the application.");
    } catch (error) {
      console.error("Error resetting:", error);
      showError(
        error instanceof Error ? error.message : "An unknown error occurred",
      );
    } finally {
      setIsResetting(false);
      setIsResetDialogOpen(false);
    }
  };

  const getIntegrationStatus = (integrationId: string) => {
    switch (integrationId) {
      case "github":
        return settings?.githubAccessToken ? "Connected" : "Not Connected";
      case "supabase":
        return settings?.supabase?.accessToken ? "Connected" : "Not Connected";
      case "vercel":
        return settings?.vercel?.accessToken ? "Connected" : "Not Connected";
      default:
        return "Not Connected";
    }
  };

  const getIntegrationIcon = (integrationId: string) => {
    switch (integrationId) {
      case "github":
        return <Github className="mb-2 h-10 w-10 text-muted-foreground" />;
      case "supabase":
        return <DatabaseZap className="mb-2 h-10 w-10 text-muted-foreground" />;
      case "vercel":
        return <Rocket className="mb-2 h-10 w-10 text-muted-foreground" />;
      default:
        return null;
    }
  };

  const handleIntegrationClick = (integrationId: string) => {
    if (integrationId === "vercel") {
      router.navigate({ to: vercelSettingsRoute.id });
    } else if (integrationId === "github") {
      if (!settings?.githubAccessToken) {
        setIsConnectingToGithub(true);
        setGithubError(null);
        setGithubUserCode(null);
        setGithubVerificationUri(null);
        setGithubStatusMessage("Requesting device code from GitHub...");
        setShowGithubAuthModal(true);
        IpcClient.getInstance().startGithubDeviceFlow(null);
      } else {
        showInfo(
          "Already connected to GitHub. You can manage the connection below.",
        );
      }
    } else if (integrationId === "supabase") {
      if (!settings?.supabase?.accessToken) {
        IpcClient.getInstance().openExternalUrl(
          "https://supabase-oauth.dyad.sh/api/connect-supabase/login",
        );
      } else {
        showInfo(
          "Already connected to Supabase. You can manage the connection below.",
        );
      }
    }
  };

  return (
    <div className="min-h-screen px-8 py-4">
      <div className="mx-auto max-w-5xl">
        <Button
          onClick={() => router.history.back()}
          variant="outline"
          size="sm"
          className="mb-4 flex items-center gap-2 bg-(--background-lightest) py-5"
        >
          <ArrowLeft className="h-4 w-4" />
          Go Back
        </Button>
        <div className="mb-4 flex justify-between">
          <h1 className="text-3xl font-bold text-gray-900 dark:text-white">
            Settings
          </h1>
          <div className="flex items-center text-sm text-gray-500 dark:text-gray-400">
            <span className="mr-2 font-medium">App Version:</span>
            <span className="rounded bg-gray-100 px-2 py-0.5 font-mono text-gray-800 dark:bg-gray-700 dark:text-gray-200">
              {appVersion ? appVersion : "-"}
            </span>
          </div>
        </div>

        <div className="space-y-6">
          <div className="rounded-xl bg-white p-6 shadow-sm dark:bg-gray-800">
            <h2 className="mb-4 text-lg font-medium text-gray-900 dark:text-white">
              General Settings
            </h2>
            <div className="mb-4 space-y-4">
              <div className="flex items-center gap-4">
                <label className="text-sm font-medium text-gray-700 dark:text-gray-300">
                  Theme
                </label>
                <div className="relative flex rounded-lg bg-gray-100 p-1 dark:bg-gray-700">
                  {(["system", "light", "dark"] as const).map((option) => (
                    <button
                      key={option}
                      onClick={() => setTheme(option)}
                      className={`
                        rounded-md px-4 py-1.5 text-sm font-medium
                        transition-all duration-200
                        ${
                          theme === option
                            ? "bg-white text-gray-900 shadow-sm dark:bg-gray-600 dark:text-white"
                            : "text-gray-600 hover:text-gray-900 dark:text-gray-400 dark:hover:text-white"
                        }
                      `}
                    >
                      {option.charAt(0).toUpperCase() + option.slice(1)}
                    </button>
                  ))}
                </div>
              </div>
            </div>
            <div className="space-y-1">
              <AutoApproveSwitch showToast={false} />
              <div className="text-sm text-gray-500 dark:text-gray-400">
                This will automatically approve code changes and run them.
              </div>
            </div>
<<<<<<< HEAD

            <div className="space-y-1 mt-4">
              <div className="flex items-center space-x-2">
                <Switch
                  id="enable-native-git"
                  checked={!!settings?.enableNativeGit}
                  onCheckedChange={(checked) => {
                    updateSettings({
                      enableNativeGit: checked,
                    });
                  }}
                />
                <Label htmlFor="enable-native-git">Enable Native Git</Label>
              </div>
              <div className="text-sm text-gray-500 dark:text-gray-400">
                (Experimental) Native Git offers faster performance but requires{" "}
                <a
                  onClick={() => {
                    IpcClient.getInstance().openExternalUrl(
                      "https://git-scm.com/downloads",
                    );
                  }}
                  className="text-blue-600 hover:underline dark:text-blue-400"
                >
                  installing Git
                </a>
                .
              </div>
            </div>

=======
>>>>>>> c0b095c6
            <div className="mt-4">
              <MaxChatTurnsSelector />
            </div>
          </div>

          <div className="rounded-xl bg-white shadow-sm dark:bg-gray-800">
            <ProviderSettingsGrid />
          </div>

          <div className="rounded-xl bg-white p-6 shadow-sm dark:bg-gray-800">
            <h2 className="mb-4 text-lg font-medium text-gray-900 dark:text-white">
              Integrations
            </h2>
            <div className="grid grid-cols-1 gap-4 md:grid-cols-2 lg:grid-cols-3">
              {INTEGRATION_PROVIDERS.map((integration) => (
                <Card
                  key={integration.id}
                  className="group relative cursor-pointer overflow-hidden rounded-xl border-border shadow-sm transition-all duration-300 ease-in-out hover:-translate-y-1 hover:shadow-lg"
                  onClick={() => handleIntegrationClick(integration.id)}
                >
                  <CardHeader className="flex h-full flex-col items-center justify-center p-4">
                    {getIntegrationIcon(integration.id)}
                    <CardTitle className="text-center text-xl">
                      {integration.name}
                    </CardTitle>
                    <CardDescription className="text-center">
                      {integration.description}
                    </CardDescription>
                    <span className="mt-2 rounded-full bg-gray-50 px-2 py-1 text-sm font-medium text-gray-500 dark:bg-gray-900 dark:text-gray-300">
                      {getIntegrationStatus(integration.id)}
                    </span>
                  </CardHeader>
                </Card>
              ))}
            </div>
            <div className="mt-6 space-y-4">
              <GitHubIntegration />
              <SupabaseIntegration />
              <VercelIntegration />
            </div>
          </div>

          <div className="space-y-6">
            <div className="rounded-xl bg-white p-6 shadow-sm dark:bg-gray-800">
              <h2 className="mb-4 text-lg font-medium text-gray-900 dark:text-white">
                Telemetry
              </h2>
              <div className="space-y-2">
                <TelemetrySwitch />
                <div className="text-sm text-gray-500 dark:text-gray-400">
                  This records anonymous usage data to improve the product.
                </div>
              </div>
              <div className="mt-2 flex items-center text-sm text-gray-500 dark:text-gray-400">
                <span className="mr-2 font-medium">Telemetry ID:</span>
                <span className="rounded bg-gray-100 px-2 py-0.5 font-mono text-gray-800 dark:bg-gray-700 dark:text-gray-200">
                  {settings ? settings.telemetryUserId : "n/a"}
                </span>
              </div>
            </div>
          </div>

          <div className="rounded-xl bg-white p-6 shadow-sm dark:bg-gray-800">
            <h2 className="mb-4 text-lg font-medium text-gray-900 dark:text-white">
              Experiments
            </h2>
            <div className="space-y-4">
              <div className="flex items-center justify-between">
                <label
                  htmlFor="enable-file-editing"
                  className="text-sm font-medium text-gray-700 dark:text-gray-300"
                >
                  Enable File Editing
                </label>
                <Switch
                  id="enable-file-editing"
                  checked={!!settings?.experiments?.enableFileEditing}
                  onCheckedChange={(checked) => {
                    updateSettings({
                      experiments: {
                        ...settings?.experiments,
                        enableFileEditing: checked,
                      },
                    });
                  }}
                />
              </div>
              <p className="mt-1 text-xs text-gray-500 dark:text-gray-400">
                File editing is not reliable and requires you to manually commit
                changes and update Supabase edge functions.
              </p>
            </div>
          </div>

          <div className="rounded-xl border border-red-200 bg-white p-6 shadow-sm dark:border-red-800 dark:bg-gray-800">
            <h2 className="mb-4 text-lg font-medium text-red-600 dark:text-red-400">
              Danger Zone
            </h2>
            <div className="space-y-4">
              <div className="flex flex-col items-start justify-between gap-4 sm:flex-row sm:items-center">
                <div>
                  <h3 className="text-sm font-medium text-gray-900 dark:text-white">
                    Reset Everything
                  </h3>
                  <p className="mt-1 text-xs text-gray-500 dark:text-gray-400">
                    This will delete all your apps, chats, and settings. This
                    action cannot be undone.
                  </p>
                </div>
                <button
                  onClick={() => setIsResetDialogOpen(true)}
                  disabled={isResetting}
                  className="rounded-md border border-transparent bg-red-600 px-4 py-2 text-sm font-medium text-white hover:bg-red-700 focus:outline-none focus:ring-2 focus:ring-red-500 focus:ring-offset-2 disabled:cursor-not-allowed disabled:opacity-50"
                >
                  {isResetting ? "Resetting..." : "Reset Everything"}
                </button>
              </div>
            </div>
          </div>
        </div>
      </div>

      <ConfirmationDialog
        isOpen={isResetDialogOpen}
        title="Reset Everything"
        message="Are you sure you want to reset everything? This will delete all your apps, chats, and settings. This action cannot be undone."
        confirmText="Reset Everything"
        cancelText="Cancel"
        onConfirm={handleResetEverything}
        onCancel={() => setIsResetDialogOpen(false)}
      />

      <Dialog
        open={showGithubAuthModal}
        onOpenChange={(open) => {
          if (!open) {
            setIsConnectingToGithub(false);
            setGithubUserCode(null);
            setGithubVerificationUri(null);
            setGithubError(null);
            setGithubStatusMessage(null);
          }
          setShowGithubAuthModal(open);
        }}
      >
        <DialogContent className="sm:max-w-md">
          <DialogHeader>
            <DialogTitle className="flex items-center">
              <Github className="mr-2 h-5 w-5" /> Connect to GitHub
            </DialogTitle>
            <DialogDescription>
              Follow these steps to authorize Dyad with your GitHub account.
            </DialogDescription>
          </DialogHeader>
          <div className="space-y-3 py-4">
            {githubError && (
              <p className="text-sm text-red-600 dark:text-red-400">
                Error: {githubError}
              </p>
            )}
            {isConnectingToGithub && !githubUserCode && !githubError && (
              <div className="flex items-center justify-center text-sm text-muted-foreground">
                <Loader2 className="mr-2 h-4 w-4 animate-spin" />
                {githubStatusMessage || "Requesting authorization code..."}
              </div>
            )}
            {githubUserCode && githubVerificationUri && (
              <div className="space-y-2 text-sm">
                <p>
                  1. Open this URL in your browser:
                  <Button
                    variant="link"
                    className="ml-1 h-auto p-0 text-blue-600 dark:text-blue-400"
                    onClick={() =>
                      IpcClient.getInstance().openExternalUrl(
                        githubVerificationUri,
                      )
                    }
                  >
                    {githubVerificationUri}{" "}
                    <ExternalLink className="ml-1 h-3 w-3" />
                  </Button>
                </p>
                <div>
                  2. Enter this code:
                  <div className="mt-1 flex items-center gap-2">
                    <strong className="rounded-md bg-gray-100 px-3 py-1 font-mono text-lg tracking-wider dark:bg-gray-700">
                      {githubUserCode}
                    </strong>
                    <Button
                      variant="ghost"
                      size="sm"
                      className="h-7 w-7 p-0"
                      onClick={() => {
                        navigator.clipboard
                          .writeText(githubUserCode)
                          .then(() => {
                            setCodeCopied(true);
                            setTimeout(() => setCodeCopied(false), 2000);
                          });
                      }}
                      title="Copy code"
                    >
                      {codeCopied ? (
                        <Check className="h-4 w-4 text-green-500" />
                      ) : (
                        <Clipboard className="h-4 w-4" />
                      )}
                    </Button>
                  </div>
                </div>
              </div>
            )}
            {githubStatusMessage && !githubUserCode && (
              <p className="text-sm text-muted-foreground">
                {githubStatusMessage}
              </p>
            )}
          </div>
          <DialogFooter>
            <Button
              variant="outline"
              onClick={() => {
                setIsConnectingToGithub(false);
                setShowGithubAuthModal(false);
              }}
            >
              Cancel
            </Button>
          </DialogFooter>
        </DialogContent>
      </Dialog>
    </div>
  );
}<|MERGE_RESOLUTION|>--- conflicted
+++ resolved
@@ -46,13 +46,8 @@
 import { vercelSettingsRoute } from "@/routes/settings/vercel";
 import { GitHubIntegration } from "@/components/GitHubIntegration";
 import { SupabaseIntegration } from "@/components/SupabaseIntegration";
-<<<<<<< HEAD
-import { Switch } from "@/components/ui/switch";
-import { Label } from "@/components/ui/label";
-=======
 import { VercelIntegration } from "@/components/VercelIntegration";
 import { useDeepLink } from "@/contexts/DeepLinkContext"; // Import useDeepLink
->>>>>>> c0b095c6
 
 export default function SettingsPage() {
   const { theme, setTheme } = useTheme();
@@ -277,39 +272,6 @@
                 This will automatically approve code changes and run them.
               </div>
             </div>
-<<<<<<< HEAD
-
-            <div className="space-y-1 mt-4">
-              <div className="flex items-center space-x-2">
-                <Switch
-                  id="enable-native-git"
-                  checked={!!settings?.enableNativeGit}
-                  onCheckedChange={(checked) => {
-                    updateSettings({
-                      enableNativeGit: checked,
-                    });
-                  }}
-                />
-                <Label htmlFor="enable-native-git">Enable Native Git</Label>
-              </div>
-              <div className="text-sm text-gray-500 dark:text-gray-400">
-                (Experimental) Native Git offers faster performance but requires{" "}
-                <a
-                  onClick={() => {
-                    IpcClient.getInstance().openExternalUrl(
-                      "https://git-scm.com/downloads",
-                    );
-                  }}
-                  className="text-blue-600 hover:underline dark:text-blue-400"
-                >
-                  installing Git
-                </a>
-                .
-              </div>
-            </div>
-
-=======
->>>>>>> c0b095c6
             <div className="mt-4">
               <MaxChatTurnsSelector />
             </div>
