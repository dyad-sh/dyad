import { ComponentSelection, VisualEditingChange } from "@/ipc/ipc_types";
import { atom } from "jotai";

export const selectedComponentsPreviewAtom = atom<ComponentSelection[]>([]);

<<<<<<< HEAD
export const previewIframeRefAtom = atom<HTMLIFrameElement | null>(null);

export const annotatorModeAtom = atom<boolean>(false);

export const screenshotDataUrlAtom = atom<string | null>(null);
=======
export const visualEditingSelectedComponentAtom =
  atom<ComponentSelection | null>(null);

export const currentComponentCoordinatesAtom = atom<{
  top: number;
  left: number;
  width: number;
  height: number;
} | null>(null);

export const previewIframeRefAtom = atom<HTMLIFrameElement | null>(null);

export const pendingVisualChangesAtom = atom<Map<string, VisualEditingChange>>(
  new Map(),
);
>>>>>>> 20866d5d
<|MERGE_RESOLUTION|>--- conflicted
+++ resolved
@@ -3,13 +3,6 @@
 
 export const selectedComponentsPreviewAtom = atom<ComponentSelection[]>([]);
 
-<<<<<<< HEAD
-export const previewIframeRefAtom = atom<HTMLIFrameElement | null>(null);
-
-export const annotatorModeAtom = atom<boolean>(false);
-
-export const screenshotDataUrlAtom = atom<string | null>(null);
-=======
 export const visualEditingSelectedComponentAtom =
   atom<ComponentSelection | null>(null);
 
@@ -22,7 +15,9 @@
 
 export const previewIframeRefAtom = atom<HTMLIFrameElement | null>(null);
 
+export const annotatorModeAtom = atom<boolean>(false);
+
+export const screenshotDataUrlAtom = atom<string | null>(null);
 export const pendingVisualChangesAtom = atom<Map<string, VisualEditingChange>>(
   new Map(),
-);
->>>>>>> 20866d5d
+);