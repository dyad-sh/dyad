// See the Electron documentation for details on how to use preload scripts:
// https://www.electronjs.org/docs/latest/tutorial/process-model#preload-scripts

import { contextBridge, ipcRenderer } from "electron";

// Whitelist of valid channels
const validInvokeChannels = [
  "get-language-models",
  "get-language-models-by-providers",
  "create-custom-language-model",
  "get-language-model-providers",
  "delete-custom-language-model-provider",
  "create-custom-language-model-provider",
  "delete-custom-language-model",
  "delete-custom-model",
  "chat:add-dep",
  "chat:message",
  "chat:cancel",
  "chat:stream",
  "chat:count-tokens",
  "create-chat",
  "create-app",
  "copy-app",
  "get-chat",
  "get-chats",
  "get-chat-logs",
  "list-apps",
  "get-app",
  "edit-app-file",
  "read-app-file",
  "run-app",
  "stop-app",
  "restart-app",
  "list-versions",
  "revert-version",
  "checkout-version",
  "get-current-branch",
  "delete-app",
  "rename-app",
  "get-user-settings",
  "set-user-settings",
  "get-env-vars",
  "open-external-url",
  "show-item-in-folder",
  "reset-all",
  "nodejs-status",
  "install-node",
  "github:start-flow",
  "github:is-repo-available",
  "github:create-repo",
  "github:push",
  "github:disconnect",
  "get-app-version",
  "reload-env-path",
  "get-proposal",
  "approve-proposal",
  "reject-proposal",
  "get-system-debug-info",
  "supabase:list-projects",
  "supabase:set-app-project",
  "supabase:unset-app-project",
  "local-models:list-ollama",
  "local-models:list-lmstudio",
  "window:minimize",
  "window:maximize",
  "window:close",
  "get-system-platform",
  "upload-to-signed-url",
  "delete-chat",
  "delete-messages",
  "start-chat-stream",
  "does-release-note-exist",
  "import-app",
  "check-ai-rules",
  "select-app-folder",
  "check-app-name",
  "rename-branch",
  "clear-session-data",
<<<<<<< HEAD
  "get-user-budget",
  "get-context-paths",
  "set-context-paths",
  // Test-only channels
  // These should ALWAYS be guarded with IS_TEST_BUILD in the main process.
  // We can't detect with IS_TEST_BUILD in the preload script because
  // it's a separate process from the main process.
  "supabase:fake-connect-and-set-project",
];
=======
  "vercel:list-projects",
  "vercel:deploy-project",
  "vercel:create-project",
  "app:set-vercel-project", // Added
  "app:unset-vercel-project", // Added
] as const;
>>>>>>> c0b095c6

// Add valid receive channels
const validReceiveChannels = [
  "chat:response:chunk",
  "chat:response:end",
  "chat:response:error",
  "app:output",
  "github:flow-update",
  "github:flow-success",
  "github:flow-error",
  "deep-link-received",
] as const;

type ValidInvokeChannel = (typeof validInvokeChannels)[number];
type ValidReceiveChannel = (typeof validReceiveChannels)[number];

// Expose protected methods that allow the renderer process to use
// the ipcRenderer without exposing the entire object
contextBridge.exposeInMainWorld("electron", {
  ipcRenderer: {
    invoke: (channel: ValidInvokeChannel, ...args: unknown[]) => {
      if (validInvokeChannels.includes(channel)) {
        return ipcRenderer.invoke(channel, ...args);
      }
      throw new Error(`Invalid channel: ${channel}`);
    },
    on: (
      channel: ValidReceiveChannel,
      listener: (...args: unknown[]) => void,
    ) => {
      if (validReceiveChannels.includes(channel)) {
        const subscription = (
          _event: Electron.IpcRendererEvent,
          ...args: unknown[]
        ) => listener(...args);
        ipcRenderer.on(channel, subscription);
        return () => {
          ipcRenderer.removeListener(channel, subscription);
        };
      }
      throw new Error(`Invalid channel: ${channel}`);
    },
    removeAllListeners: (channel: ValidReceiveChannel) => {
      if (validReceiveChannels.includes(channel)) {
        ipcRenderer.removeAllListeners(channel);
      }
    },
    removeListener: (
      channel: ValidReceiveChannel,
      listener: (...args: unknown[]) => void,
    ) => {
      if (validReceiveChannels.includes(channel)) {
        ipcRenderer.removeListener(channel, listener);
      }
    },
  },
});<|MERGE_RESOLUTION|>--- conflicted
+++ resolved
@@ -20,7 +20,6 @@
   "chat:count-tokens",
   "create-chat",
   "create-app",
-  "copy-app",
   "get-chat",
   "get-chats",
   "get-chat-logs",
@@ -76,24 +75,12 @@
   "check-app-name",
   "rename-branch",
   "clear-session-data",
-<<<<<<< HEAD
-  "get-user-budget",
-  "get-context-paths",
-  "set-context-paths",
-  // Test-only channels
-  // These should ALWAYS be guarded with IS_TEST_BUILD in the main process.
-  // We can't detect with IS_TEST_BUILD in the preload script because
-  // it's a separate process from the main process.
-  "supabase:fake-connect-and-set-project",
-];
-=======
   "vercel:list-projects",
   "vercel:deploy-project",
   "vercel:create-project",
   "app:set-vercel-project", // Added
   "app:unset-vercel-project", // Added
 ] as const;
->>>>>>> c0b095c6
 
 // Add valid receive channels
 const validReceiveChannels = [
