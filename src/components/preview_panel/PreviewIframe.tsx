--- conflicted
+++ resolved
@@ -43,12 +43,9 @@
   visualEditingSelectedComponentAtom,
   currentComponentCoordinatesAtom,
   previewIframeRefAtom,
-<<<<<<< HEAD
   annotatorModeAtom,
   screenshotDataUrlAtom,
-=======
   pendingVisualChangesAtom,
->>>>>>> 20866d5d
 } from "@/atoms/previewAtoms";
 import { ComponentSelection } from "@/ipc/ipc_types";
 import {
@@ -67,15 +64,12 @@
 import { useShortcut } from "@/hooks/useShortcut";
 import { cn } from "@/lib/utils";
 import { normalizePath } from "../../../shared/normalizePath";
-<<<<<<< HEAD
 import { showError } from "@/lib/toast";
 import { AnnotatorOnlyForPro } from "./AnnotatorOnlyForPro";
 import { useAttachments } from "@/hooks/useAttachments";
 import { useUserBudgetInfo } from "@/hooks/useUserBudgetInfo";
 import { Annotator } from "@/pro/ui/components/Annotator/Annotator";
-=======
 import { VisualEditingToolbar } from "./VisualEditingToolbar";
->>>>>>> 20866d5d
 
 interface ErrorBannerProps {
   error: { message: string; source: "preview-app" | "dyad-app" } | undefined;
@@ -207,19 +201,32 @@
   const setPreviewIframeRef = useSetAtom(previewIframeRefAtom);
   const iframeRef = useRef<HTMLIFrameElement>(null);
   const [isPicking, setIsPicking] = useState(false);
-<<<<<<< HEAD
   const [annotatorMode, setAnnotatorMode] = useAtom(annotatorModeAtom);
   const [screenshotDataUrl, setScreenshotDataUrl] = useAtom(
     screenshotDataUrlAtom,
   );
 
   const { addAttachments } = useAttachments();
-=======
   const setPendingChanges = useSetAtom(pendingVisualChangesAtom);
 
   // AST Analysis State
   const [isDynamicComponent, setIsDynamicComponent] = useState(false);
   const [hasStaticText, setHasStaticText] = useState(false);
+
+  // Device mode state
+  type DeviceMode = "desktop" | "tablet" | "mobile";
+  const [deviceMode, setDeviceMode] = useState<DeviceMode>("desktop");
+  const [isDevicePopoverOpen, setIsDevicePopoverOpen] = useState(false);
+  const { userBudget } = useUserBudgetInfo();
+
+  // Device configurations
+  const deviceWidthConfig = {
+    tablet: 768,
+    mobile: 375,
+  };
+
+  //detect if the user is using Mac
+  const isMac = navigator.platform.toUpperCase().indexOf("MAC") >= 0;
 
   const analyzeComponent = async (componentId: string) => {
     if (!componentId || !selectedAppId) return;
@@ -305,28 +312,9 @@
       console.error("Failed to get element styles:", error);
     }
   };
->>>>>>> 20866d5d
-
-  // Device mode state
-  type DeviceMode = "desktop" | "tablet" | "mobile";
-  const [deviceMode, setDeviceMode] = useState<DeviceMode>("desktop");
-  const [isDevicePopoverOpen, setIsDevicePopoverOpen] = useState(false);
-  const { userBudget } = useUserBudgetInfo();
-
-  // Device configurations
-  const deviceWidthConfig = {
-    tablet: 768,
-    mobile: 375,
-  };
-
-  //detect if the user is using Mac
-  const isMac = navigator.platform.toUpperCase().indexOf("MAC") >= 0;
-
-<<<<<<< HEAD
   useEffect(() => {
     setAnnotatorMode(false);
   }, []);
-=======
   // Reset visual editing state when app changes or component unmounts
   useEffect(() => {
     return () => {
@@ -337,7 +325,6 @@
     };
   }, [selectedAppId]);
 
->>>>>>> 20866d5d
   // Update iframe ref atom
   useEffect(() => {
     setPreviewIframeRef(iframeRef.current);
@@ -991,7 +978,6 @@
               deviceMode !== "desktop" && "flex justify-center",
             )}
           >
-<<<<<<< HEAD
             {annotatorMode && screenshotDataUrl ? (
               <div
                 className="w-full h-full bg-white dark:bg-gray-950"
@@ -1031,34 +1017,16 @@
                 }
                 src={appUrl}
                 allow="clipboard-read; clipboard-write; fullscreen; microphone; camera; display-capture; geolocation; autoplay; picture-in-picture"
-=======
-            <iframe
-              sandbox="allow-same-origin allow-scripts allow-forms allow-popups allow-modals allow-orientation-lock allow-pointer-lock allow-presentation allow-downloads"
-              data-testid="preview-iframe-element"
-              onLoad={() => {
-                setErrorMessage(undefined);
-              }}
-              ref={iframeRef}
-              key={reloadKey}
-              title={`Preview for App ${selectedAppId}`}
-              className="w-full h-full border-none bg-white dark:bg-gray-950"
-              style={
-                deviceMode == "desktop"
-                  ? {}
-                  : { width: `${deviceWidthConfig[deviceMode]}px` }
-              }
-              src={appUrl}
-              allow="clipboard-read; clipboard-write; fullscreen; microphone; camera; display-capture; geolocation; autoplay; picture-in-picture"
-            />
-            {/* Visual Editing Toolbar */}
-            {isProMode && visualEditingSelectedComponent && selectedAppId && (
-              <VisualEditingToolbar
-                selectedComponent={visualEditingSelectedComponent}
-                iframeRef={iframeRef}
-                isDynamic={isDynamicComponent}
-                hasStaticText={hasStaticText}
->>>>>>> 20866d5d
               />
+              {/* Visual Editing Toolbar */}
+              {isProMode && visualEditingSelectedComponent && selectedAppId && (
+                <VisualEditingToolbar
+                  selectedComponent={visualEditingSelectedComponent}
+                  iframeRef={iframeRef}
+                  isDynamic={isDynamicComponent}
+                  hasStaticText={hasStaticText}
+                />
+              )}
             )}
           </div>
         )}
