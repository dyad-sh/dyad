--- conflicted
+++ resolved
@@ -1,9 +1,5 @@
-<<<<<<< HEAD
-import { testSkipIfWindows } from "./helpers/test_helper";
+import { testSkipIfWindows, test } from "./helpers/test_helper";
 import { expect } from "@playwright/test";
-=======
-import { testSkipIfWindows, test } from "./helpers/test_helper";
->>>>>>> 4b178700
 
 testSkipIfWindows("fix error with AI", async ({ po }) => {
   await po.setUp({ autoApprove: true });
@@ -25,7 +21,6 @@
   await po.snapshotPreview();
 });
 
-<<<<<<< HEAD
 testSkipIfWindows("copy error message from banner", async ({ po }) => {
   await po.setUp({ autoApprove: true });
   await po.sendPrompt("tc=create-error");
@@ -45,7 +40,7 @@
   await expect(po.page.getByRole("button", { name: "Copied" })).toBeHidden({
     timeout: 3000,
   });
-=======
+});
 test("fix all errors button", async ({ po }) => {
   await po.setUp({ autoApprove: true });
   await po.sendPrompt("tc=create-multiple-errors");
@@ -54,5 +49,4 @@
   await po.waitForChatCompletion();
 
   await po.snapshotMessages();
->>>>>>> 4b178700
 });