/**
 * proxy.js – zero-dependency worker-based HTTP/WS forwarder
 */

const { parentPort, workerData } = require("worker_threads");

const http = require("http");
const https = require("https");

const { URL } = require("url");
const fs = require("fs");
const path = require("path");

/* ──────────────────────────── worker code ─────────────────────────────── */
const LISTEN_HOST = "localhost";
const LISTEN_PORT = workerData.port;
let rememberedOrigin = null; // e.g. "http://localhost:5173"

/* ---------- pre-configure rememberedOrigin from workerData ------- */
{
  const fixed = workerData?.targetOrigin;
  if (fixed) {
    try {
      rememberedOrigin = new URL(fixed).origin;
      parentPort?.postMessage(
        `[proxy-worker] fixed upstream: ${rememberedOrigin}`,
      );
    } catch {
      throw new Error(
        `Invalid target origin "${fixed}". Must be absolute http/https URL.`,
      );
    }
  }
}

/* ---------- optional resources for HTML injection ---------------------- */

let stacktraceJsContent = null;
let dyadShimContent = null;
let dyadComponentSelectorClientContent = null;
<<<<<<< HEAD
let dyadScreenshotClientContent = null;
let htmlToImageContent = null;

try {
  // Try multiple possible paths for html-to-image
  const possiblePaths = [
    path.join(
      __dirname,
      "..",
      "node_modules",
      "html-to-image",
      "dist",
      "html-to-image.js",
    ),
    path.join(
      process.cwd(),
      "node_modules",
      "html-to-image",
      "dist",
      "html-to-image.js",
    ),
    path.join(
      __dirname,
      "..",
      "..",
      "node_modules",
      "html-to-image",
      "dist",
      "html-to-image.js",
    ),
  ];

  let loaded = false;
  for (const htmlToImagePath of possiblePaths) {
    if (fs.existsSync(htmlToImagePath)) {
      htmlToImageContent = fs.readFileSync(htmlToImagePath, "utf-8");
      parentPort?.postMessage(
        `[proxy-worker] html-to-image.js loaded from: ${htmlToImagePath}`,
      );
      loaded = true;
      break;
    }
  }

  if (!loaded) {
    parentPort?.postMessage(
      `[proxy-worker] Failed to find html-to-image.js. Tried paths: ${possiblePaths.join(", ")}`,
    );
  }
} catch (error) {
  parentPort?.postMessage(
    `[proxy-worker] Failed to read html-to-image.js: ${error.message}`,
  );
}

=======
let dyadVisualEditorClientContent = null;
>>>>>>> 20866d5d
try {
  const stackTraceLibPath = path.join(
    __dirname,
    "..",
    "node_modules",
    "stacktrace-js",
    "dist",
    "stacktrace.min.js",
  );
  stacktraceJsContent = fs.readFileSync(stackTraceLibPath, "utf-8");
  parentPort?.postMessage("[proxy-worker] stacktrace.js loaded.");
} catch (error) {
  parentPort?.postMessage(
    `[proxy-worker] Failed to read stacktrace.js: ${error.message}`,
  );
}

try {
  const dyadShimPath = path.join(__dirname, "dyad-shim.js");
  dyadShimContent = fs.readFileSync(dyadShimPath, "utf-8");
  parentPort?.postMessage("[proxy-worker] dyad-shim.js loaded.");
} catch (error) {
  parentPort?.postMessage(
    `[proxy-worker] Failed to read dyad-shim.js: ${error.message}`,
  );
}

try {
  const dyadComponentSelectorClientPath = path.join(
    __dirname,
    "dyad-component-selector-client.js",
  );
  dyadComponentSelectorClientContent = fs.readFileSync(
    dyadComponentSelectorClientPath,
    "utf-8",
  );
  parentPort?.postMessage(
    "[proxy-worker] dyad-component-selector-client.js loaded.",
  );
} catch (error) {
  parentPort?.postMessage(
    `[proxy-worker] Failed to read dyad-component-selector-client.js: ${error.message}`,
  );
}

try {
<<<<<<< HEAD
  const dyadScreenshotClientPath = path.join(
    __dirname,
    "dyad-screenshot-client.js",
  );
  dyadScreenshotClientContent = fs.readFileSync(
    dyadScreenshotClientPath,
    "utf-8",
  );
  parentPort?.postMessage("[proxy-worker] dyad-screenshot-client.js loaded.");
} catch (error) {
  parentPort?.postMessage(
    `[proxy-worker] Failed to read dyad-screenshot-client.js: ${error.message}`,
=======
  const dyadVisualEditorClientPath = path.join(
    __dirname,
    "dyad-visual-editor-client.js",
  );
  dyadVisualEditorClientContent = fs.readFileSync(
    dyadVisualEditorClientPath,
    "utf-8",
  );
  parentPort?.postMessage(
    "[proxy-worker] dyad-visual-editor-client.js loaded.",
  );
} catch (error) {
  parentPort?.postMessage(
    `[proxy-worker] Failed to read dyad-visual-editor-client.js: ${error.message}`,
>>>>>>> 20866d5d
  );
}

/* ---------------------- helper: need to inject? ------------------------ */
function needsInjection(pathname) {
  // Inject for routes without a file extension (e.g., "/foo", "/foo/bar", "/")
  const ext = path.extname(pathname).toLowerCase();
  return ext === "" || ext === ".html";
}

function injectHTML(buf) {
  let txt = buf.toString("utf8");
  // These are strings that were used since the first version of the dyad shim.
  // If the dyad shim is used from legacy apps which came pre-baked with the shim
  // as a vite plugin, then do not inject the shim twice to avoid weird behaviors.
  const legacyAppWithShim =
    txt.includes("window-error") && txt.includes("unhandled-rejection");

  const scripts = [];

  if (!legacyAppWithShim) {
    if (stacktraceJsContent) {
      scripts.push(`<script>${stacktraceJsContent}</script>`);
    } else {
      scripts.push(
        '<script>console.warn("[proxy-worker] stacktrace.js was not injected.");</script>',
      );
    }

    if (dyadShimContent) {
      scripts.push(`<script>${dyadShimContent}</script>`);
    } else {
      scripts.push(
        '<script>console.warn("[proxy-worker] dyad shim was not injected.");</script>',
      );
    }
  }
  if (dyadComponentSelectorClientContent) {
    scripts.push(`<script>${dyadComponentSelectorClientContent}</script>`);
  } else {
    scripts.push(
      '<script>console.warn("[proxy-worker] dyad component selector client was not injected.");</script>',
    );
  }
<<<<<<< HEAD
  if (htmlToImageContent) {
    scripts.push(`<script>${htmlToImageContent}</script>`);
    parentPort?.postMessage(
      "[proxy-worker] html-to-image script injected into HTML.",
    );
  } else {
    scripts.push(
      '<script>console.error("[proxy-worker] html-to-image was not injected - library not loaded.");</script>',
    );
    parentPort?.postMessage(
      "[proxy-worker] WARNING: html-to-image not injected!",
    );
  }
  if (dyadScreenshotClientContent) {
    scripts.push(`<script>${dyadScreenshotClientContent}</script>`);
  } else {
    scripts.push(
      '<script>console.warn("[proxy-worker] dyad screenshot client was not injected.");</script>',
=======
  if (dyadVisualEditorClientContent) {
    scripts.push(`<script>${dyadVisualEditorClientContent}</script>`);
  } else {
    scripts.push(
      '<script>console.warn("[proxy-worker] dyad visual editor client was not injected.");</script>',
>>>>>>> 20866d5d
    );
  }
  const allScripts = scripts.join("\n");

  const headRegex = /<head[^>]*>/i;
  if (headRegex.test(txt)) {
    txt = txt.replace(headRegex, `$&\n${allScripts}`);
  } else {
    txt = allScripts + "\n" + txt;
    parentPort?.postMessage(
      "[proxy-worker] Warning: <head> tag not found – scripts prepended.",
    );
  }
  return Buffer.from(txt, "utf8");
}

/* ---------------- helper: build upstream URL from request -------------- */
function buildTargetURL(clientReq) {
  if (!rememberedOrigin) throw new Error("No upstream configured.");

  // Forward to the remembered origin keeping path & query
  return new URL(clientReq.url, rememberedOrigin);
}

/* ----------------------------------------------------------------------- */
/* 1. Plain HTTP request / response                                        */
/* ----------------------------------------------------------------------- */

const server = http.createServer((clientReq, clientRes) => {
  let target;
  try {
    target = buildTargetURL(clientReq);
  } catch (err) {
    clientRes.writeHead(400, { "content-type": "text/plain" });
    return void clientRes.end("Bad request: " + err.message);
  }

  const isTLS = target.protocol === "https:";
  const lib = isTLS ? https : http;

  /* Copy request headers but rewrite Host / Origin / Referer */
  const headers = { ...clientReq.headers, host: target.host };
  if (headers.origin) headers.origin = target.origin;
  if (headers.referer) {
    try {
      const ref = new URL(headers.referer);
      headers.referer = target.origin + ref.pathname + ref.search;
    } catch {
      delete headers.referer;
    }
  }
  if (needsInjection(target.pathname)) {
    // Request uncompressed content from upstream
    delete headers["accept-encoding"];
    // Avoid getting cached resources.
    delete headers["if-none-match"];
  }

  const upOpts = {
    protocol: target.protocol,
    hostname: target.hostname,
    port: target.port || (isTLS ? 443 : 80),
    path: target.pathname + target.search,
    method: clientReq.method,
    headers,
  };

  const upReq = lib.request(upOpts, (upRes) => {
    const wantsInjection = needsInjection(target.pathname);
    // Only inject when upstream indicates HTML content
    const contentTypeHeader = upRes.headers["content-type"];
    const contentType = Array.isArray(contentTypeHeader)
      ? contentTypeHeader[0]
      : contentTypeHeader || "";
    const isHtml =
      typeof contentType === "string" &&
      contentType.toLowerCase().includes("text/html");
    const inject = wantsInjection && isHtml;

    if (!inject) {
      clientRes.writeHead(upRes.statusCode, upRes.headers);
      return void upRes.pipe(clientRes);
    }

    const chunks = [];
    upRes.on("data", (c) => chunks.push(c));
    upRes.on("end", () => {
      try {
        const merged = Buffer.concat(chunks);
        const patched = injectHTML(merged);

        const hdrs = {
          ...upRes.headers,
          "content-length": Buffer.byteLength(patched),
        };
        // If we injected content, it's no longer encoded in the original way
        delete hdrs["content-encoding"];
        // Also, remove ETag as content has changed
        delete hdrs["etag"];

        clientRes.writeHead(upRes.statusCode, hdrs);
        clientRes.end(patched);
      } catch (e) {
        clientRes.writeHead(500, { "content-type": "text/plain" });
        clientRes.end("Injection failed: " + e.message);
      }
    });
  });

  clientReq.pipe(upReq);
  upReq.on("error", (e) => {
    clientRes.writeHead(502, { "content-type": "text/plain" });
    clientRes.end("Upstream error: " + e.message);
  });
});

/* ----------------------------------------------------------------------- */
/* 2. WebSocket / generic Upgrade tunnelling                               */
/* ----------------------------------------------------------------------- */

server.on("upgrade", (req, socket, _head) => {
  let target;
  try {
    target = buildTargetURL(req);
  } catch (err) {
    socket.write("HTTP/1.1 400 Bad Request\r\n\r\n" + err.message);
    return socket.destroy();
  }

  const isTLS = target.protocol === "https:";
  const headers = { ...req.headers, host: target.host };
  if (headers.origin) headers.origin = target.origin;

  const upReq = (isTLS ? https : http).request({
    protocol: target.protocol,
    hostname: target.hostname,
    port: target.port || (isTLS ? 443 : 80),
    path: target.pathname + target.search,
    method: "GET",
    headers,
  });

  upReq.on("upgrade", (upRes, upSocket, upHead) => {
    socket.write(
      "HTTP/1.1 101 Switching Protocols\r\n" +
        Object.entries(upRes.headers)
          .map(([k, v]) => `${k}: ${v}`)
          .join("\r\n") +
        "\r\n\r\n",
    );
    if (upHead && upHead.length) socket.write(upHead);

    upSocket.pipe(socket).pipe(upSocket);
  });

  upReq.on("error", () => socket.destroy());
  upReq.end();
});

/* ----------------------------------------------------------------------- */

server.listen(LISTEN_PORT, LISTEN_HOST, () => {
  parentPort?.postMessage(
    `proxy-server-start url=http://${LISTEN_HOST}:${LISTEN_PORT}`,
  );
});<|MERGE_RESOLUTION|>--- conflicted
+++ resolved
@@ -38,9 +38,9 @@
 let stacktraceJsContent = null;
 let dyadShimContent = null;
 let dyadComponentSelectorClientContent = null;
-<<<<<<< HEAD
 let dyadScreenshotClientContent = null;
 let htmlToImageContent = null;
+let dyadVisualEditorClientContent = null;
 
 try {
   // Try multiple possible paths for html-to-image
@@ -94,9 +94,7 @@
   );
 }
 
-=======
-let dyadVisualEditorClientContent = null;
->>>>>>> 20866d5d
+
 try {
   const stackTraceLibPath = path.join(
     __dirname,
@@ -143,7 +141,6 @@
 }
 
 try {
-<<<<<<< HEAD
   const dyadScreenshotClientPath = path.join(
     __dirname,
     "dyad-screenshot-client.js",
@@ -156,7 +153,10 @@
 } catch (error) {
   parentPort?.postMessage(
     `[proxy-worker] Failed to read dyad-screenshot-client.js: ${error.message}`,
-=======
+  );
+}
+
+try {
   const dyadVisualEditorClientPath = path.join(
     __dirname,
     "dyad-visual-editor-client.js",
@@ -171,7 +171,6 @@
 } catch (error) {
   parentPort?.postMessage(
     `[proxy-worker] Failed to read dyad-visual-editor-client.js: ${error.message}`,
->>>>>>> 20866d5d
   );
 }
 
@@ -216,7 +215,6 @@
       '<script>console.warn("[proxy-worker] dyad component selector client was not injected.");</script>',
     );
   }
-<<<<<<< HEAD
   if (htmlToImageContent) {
     scripts.push(`<script>${htmlToImageContent}</script>`);
     parentPort?.postMessage(
@@ -235,13 +233,13 @@
   } else {
     scripts.push(
       '<script>console.warn("[proxy-worker] dyad screenshot client was not injected.");</script>',
-=======
+    );
+  }
   if (dyadVisualEditorClientContent) {
     scripts.push(`<script>${dyadVisualEditorClientContent}</script>`);
   } else {
     scripts.push(
       '<script>console.warn("[proxy-worker] dyad visual editor client was not injected.");</script>',
->>>>>>> 20866d5d
     );
   }
   const allScripts = scripts.join("\n");
