import { registerAppHandlers } from "./handlers/app_handlers";
import { registerChatHandlers } from "./handlers/chat_handlers";
import { registerChatStreamHandlers } from "./handlers/chat_stream_handlers";
import { registerSettingsHandlers } from "./handlers/settings_handlers";
import { registerShellHandlers } from "./handlers/shell_handler";
import { registerDependencyHandlers } from "./handlers/dependency_handlers";
import { registerGithubHandlers } from "./handlers/github_handlers";
import { registerNodeHandlers } from "./handlers/node_handlers";
import { registerProposalHandlers } from "./handlers/proposal_handlers";
import { registerDebugHandlers } from "./handlers/debug_handlers";
import { registerSupabaseHandlers } from "./handlers/supabase_handlers";
import { registerLocalModelHandlers } from "./handlers/local_model_handlers";
import { registerTokenCountHandlers } from "./handlers/token_count_handlers";
import { registerWindowHandlers } from "./handlers/window_handlers";
import { registerUploadHandlers } from "./handlers/upload_handlers";
import { registerVersionHandlers } from "./handlers/version_handlers";
import { registerLanguageModelHandlers } from "./handlers/language_model_handlers";
import { registerReleaseNoteHandlers } from "./handlers/release_note_handlers";
import { registerImportHandlers } from "./handlers/import_handlers";
import { registerSessionHandlers } from "./handlers/session_handlers";
<<<<<<< HEAD
import { registerProHandlers } from "./handlers/pro_handlers";
import { registerContextPathsHandlers } from "./handlers/context_paths_handlers";
=======
import { registerVercelHandlers } from "./handlers/vercel_handlers"; // Import Vercel handlers
>>>>>>> c0b095c6

export function registerIpcHandlers() {
  // Register all IPC handlers by category
  registerAppHandlers();
  registerChatHandlers();
  registerChatStreamHandlers();
  registerSettingsHandlers();
  registerShellHandlers();
  registerDependencyHandlers();
  registerGithubHandlers();
  registerNodeHandlers();
  registerProposalHandlers();
  registerDebugHandlers();
  registerSupabaseHandlers();
  registerLocalModelHandlers();
  registerTokenCountHandlers();
  registerWindowHandlers();
  registerUploadHandlers();
  registerVersionHandlers();
  registerLanguageModelHandlers();
  registerReleaseNoteHandlers();
  registerImportHandlers();
  registerSessionHandlers();
<<<<<<< HEAD
  registerProHandlers();
  registerContextPathsHandlers();
=======
  registerVercelHandlers(); // Register Vercel handlers
>>>>>>> c0b095c6
}<|MERGE_RESOLUTION|>--- conflicted
+++ resolved
@@ -18,12 +18,7 @@
 import { registerReleaseNoteHandlers } from "./handlers/release_note_handlers";
 import { registerImportHandlers } from "./handlers/import_handlers";
 import { registerSessionHandlers } from "./handlers/session_handlers";
-<<<<<<< HEAD
-import { registerProHandlers } from "./handlers/pro_handlers";
-import { registerContextPathsHandlers } from "./handlers/context_paths_handlers";
-=======
 import { registerVercelHandlers } from "./handlers/vercel_handlers"; // Import Vercel handlers
->>>>>>> c0b095c6
 
 export function registerIpcHandlers() {
   // Register all IPC handlers by category
@@ -47,10 +42,5 @@
   registerReleaseNoteHandlers();
   registerImportHandlers();
   registerSessionHandlers();
-<<<<<<< HEAD
-  registerProHandlers();
-  registerContextPathsHandlers();
-=======
   registerVercelHandlers(); // Register Vercel handlers
->>>>>>> c0b095c6
 }