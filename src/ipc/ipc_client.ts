--- conflicted
+++ resolved
@@ -3,9 +3,9 @@
   type ChatSummary,
   ChatSummariesSchema,
   type UserSettings,
-  type ContextPathResults,
 } from "../lib/schemas";
 import type {
+  App,
   AppOutput,
   Chat,
   ChatResponseEnd,
@@ -30,17 +30,11 @@
   ImportAppResult,
   ImportAppParams,
   RenameBranchParams,
-<<<<<<< HEAD
-  UserBudgetInfo,
-  CopyAppParams,
-  App,
-=======
   VercelProject,
   VercelDeployParams,
   VercelDeploymentResult, // Added
->>>>>>> c0b095c6
 } from "./ipc_types";
-import type { AppChatContext, ProposalResult } from "@/lib/schemas";
+import type { ProposalResult } from "@/lib/schemas";
 import { showError } from "@/lib/toast";
 
 export interface ChatStreamCallbacks {
@@ -473,10 +467,6 @@
     });
   }
 
-  public async copyApp(params: CopyAppParams): Promise<{ app: App }> {
-    return this.ipcRenderer.invoke("copy-app", params);
-  }
-
   // Reset all - removes all app files, settings, and drops the database
   public async resetAll(): Promise<void> {
     await this.ipcRenderer.invoke("reset-all");
@@ -654,17 +644,6 @@
       app,
     });
   }
-
-  public async fakeHandleSupabaseConnect(params: {
-    appId: number;
-    fakeProjectId: string;
-  }): Promise<void> {
-    await this.ipcRenderer.invoke(
-      "supabase:fake-connect-and-set-project",
-      params,
-    );
-  }
-
   // --- End Supabase Management ---
 
   // --- Vercel Management ---
@@ -876,22 +855,4 @@
   async clearSessionData(): Promise<void> {
     return this.ipcRenderer.invoke("clear-session-data");
   }
-
-  // Method to get user budget information
-  public async getUserBudget(): Promise<UserBudgetInfo | null> {
-    return this.ipcRenderer.invoke("get-user-budget");
-  }
-
-  public async getChatContextResults(params: {
-    appId: number;
-  }): Promise<ContextPathResults> {
-    return this.ipcRenderer.invoke("get-context-paths", params);
-  }
-
-  public async setChatContext(params: {
-    appId: number;
-    chatContext: AppChatContext;
-  }): Promise<void> {
-    return this.ipcRenderer.invoke("set-context-paths", params);
-  }
 }